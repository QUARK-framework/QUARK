#  Copyright 2021 The QUARK Authors. All Rights Reserved.
#
#  Licensed under the Apache License, Version 2.0 (the "License");
#  you may not use this file except in compliance with the License.
#  You may obtain a copy of the License at
#
#      http://www.apache.org/licenses/LICENSE-2.0
#
#  Unless required by applicable law or agreed to in writing, software
#  distributed under the License is distributed on an "AS IS" BASIS,
#  WITHOUT WARRANTIES OR CONDITIONS OF ANY KIND, either express or implied.
#  See the License for the specific language governing permissions and
#  limitations under the License.

<<<<<<< HEAD
import logging
from typing import TypedDict
=======
>>>>>>> 0ba51877
import pickle
import logging
from typing import TypedDict

import networkx as nx

from modules.applications.Application import Core
from modules.applications.optimization.Optimization import Optimization
from modules.applications.optimization.MIS.data.graph_layouts import generate_hexagonal_graph
from utils import start_time_measurement, end_time_measurement

# define R_rydberg
R_rydberg = 9.75


class MIS(Optimization):
    """
    The maximum independent set (MIS) problem is a combinatorial optimization problem that seeks to find the largest
    subset of vertices in a graph such that no two vertices are adjacent. MIS has numerous application in computer
    science, network design, resource allocation, and even in physics, where finding optimal configurations can
    solve fundamental problems related to stability and energy minimization.

    In a graph, the maximum independent set represents a set of nodes such that no two nodes share an edge. This
    property makes it a key element in various optimization scenarios. Due to the problem's combinatorial nature,
    it becomes computationally challenging, especially for large graphs, often requiring heuristic or approximate
    solutions.

    In the context of QUARK, we employ quantum-inspired approaches and state-of-the-art classical algorithms to
    tackle the problem. The graph is generated based on user-defined parameters such as size, spacing, and
    filling fraction, which affect the complexity and properties of the generated instance.
    """

    def __init__(self):
        """
        Constructor method.
        """
        super().__init__("MIS")
        self.submodule_options = ["QIRO", "NeutralAtom"]
        self.depending_parameters = True

    @staticmethod
    def get_requirements() -> list[dict]:
        """
        Returns requirements of this module.

        :return: List of dict with requirements of this module
        """
        return []

    def get_solution_quality_unit(self) -> str:
        """
        Returns the unit of measurement for solution quality.

        :return: The unit of measure for solution quality
        """
        return "Set size"

    def get_default_submodule(self, option: str) -> Core:
<<<<<<< HEAD
        if option == "QIRO":
            from modules.applications.optimization.MIS.mappings.QIRO import QIRO  # pylint: disable=C0415
            return QIRO()
        elif option == "NeutralAtom":
=======
        """
        Returns the default submodule based on the provided option.

        :param option: Option specifying the submodule
        :return: Instance of the corresponding submodule
        :raises NotImplementedError: If the option is not recognized
        """
        if option == "NeutralAtom":
>>>>>>> 0ba51877
            from modules.applications.optimization.MIS.mappings.NeutralAtom import NeutralAtom  # pylint: disable=C0415
            return NeutralAtom()
        else:
            raise NotImplementedError(f"Mapping Option {option} not implemented")

    def get_parameter_options(self) -> dict:
        """
        Returns the configurable settings for this application.

        :return: Configuration dictionary for this application
        .. code-block:: python

<<<<<<< HEAD
                      return {
                                "size": {
                                    "values": [1, 5, 10, 15],
                                    "custom_input": True,
                                    "allow_ranges": True,
                                    "postproc": int,
                                    "description": "How large should your graph be?"
                                },
                                "graph_type": {
                                    "values": ["hexagonal", "erdosRenyi"],
                                    "postproc": str,
                                    "description": "Do you want a hexagonal or an Erdos-Renyi graph?",
                                    "depending_submodule": True
                                }
                            }
=======
            return {
                    "size": {
                        "values": list(range(1, 18)),
                        "description": "How large should your graph be?"
                    },
                    "spacing": {
                        "values": [x/10 for x in range(1, 11)],
                        "description": "How much space do you want between your nodes,"
                                    " relative to Rydberg distance?"
                    },
                    "filling_fraction": {
                        "values": [x/10 for x in range(1, 11)],
                        "description": "What should the filling fraction be?"
                    },
                }
>>>>>>> 0ba51877

        """
        return {
            "size": {
                "values": [1, 5, 10, 15],
                "custom_input": True,
                "allow_ranges": True,
                "postproc": int,
                "description": "How large should your graph be?"
            },
<<<<<<< HEAD
            "graph_type": {
                "values": ["hexagonal", "erdosRenyi"],
                "postproc": str,
                "description": "Do you want a hexagonal or an Erdos-Renyi graph?",
                "depending_submodule": True
            }
        }

    def get_available_submodules(self, options: list) -> list:
        """
        Changes mapping options  based on selection of graphs.

        :param options: List of chosen graph type
        :type options: list
        :return: List of available submodules
        :rtype: list
        """
        if options == ["hexagonal"]:
            return ["QIRO", "NeutralAtom"]
        else:
            return ["QIRO"]

    def get_depending_parameters(self, option: str, config: dict) -> dict:
        """
        Returns parameters necessary for chosen problem option.

        :param option: The chosen option
        :type option: str
        :param config: The current config
        :type config: dict
        :return: The parameters for the given option
        :rtype: dict
        """

        more_params = {
            "filling_fraction": {
                    "values": [x/10 for x in range(2, 11, 2)],
                    "custom_input": True,
                    "allow_ranges": True,
                    "postproc": float,
                    "description": "What should be the filling fraction of the hexagonal graph / p of erdosRenyi graph?"
            }}
        if option == "QIRO":
            more_params["seed"] = {
                    "values": ["No"],
                    "custom_input": True,
                    "description": "Do you want to set a seed? If yes, please set an integer number"
                }
            
        elif option == "NeutralAtom":
            pass  # No additional parameters needed at the moment
        else:
            raise NotImplementedError(f"Option {option} not implemented")
        if "hexagonal" in config["graph_type"]:
            more_params["spacing"] = {
                "values": [x / 10 for x in range(3, 11, 2)],
=======
            "spacing": {
                "values": [x / 10 for x in range(3, 11, 2)],
                "custom_input": True,
                "allow_ranges": True,
                "postproc": float,
                "description": "How much space do you want between your nodes,relative to Rydberg distance?"
            },
            "filling_fraction": {
                "values": [x / 10 for x in range(2, 11, 2)],
>>>>>>> 0ba51877
                "custom_input": True,
                "allow_ranges": True,
                "postproc": float,
                "description": "How much space do you want between your nodes, relative to Rydberg distance?"
            }
        param_to_return = {}
        for key in more_params:
            if key not in config:
                param_to_return[key] = more_params[key]
        return param_to_return

    class Config(TypedDict):
        """
        Configuration attributes for generating an MIS problem.

        Attributes:
            size (int): The number of nodes in the graph.
            spacing (float): The spacing between nodes in the graph.
            filling_fraction (float): The fraction of available places in the lattice filled with nodes
        """
        size: int
        spacing: float
        filling_fraction: float

    def generate_problem(self, config: Config) -> nx.Graph:
        """
        Generates a graph to solve the MIS problem for.

        :param config: Config specifying the size and connectivity for the problem
        :return: Networkx graph representing the problem
        """
        if config is None:
<<<<<<< HEAD
            logging.warning("No config provided, using default values: graph_type='hexagonal', size=3, spacing=1,"
                            "filling_fraction=0.5")
            config = {"graph_type": "hexagonal", "size": 3, "spacing": 1, "filling_fraction": 0.5}
=======
            config = {"size": 3, "spacing": 1, "filling_fraction": 0.5}

        # Ensure config has the necessary information
        assert all(key in config for key in ['size', 'spacing', 'filling_fraction'])
>>>>>>> 0ba51877

        graph_type = config.get('graph_type')
        size = config.get('size')
        filling_fraction = config.get('filling_fraction')

        if graph_type == "erdosRenyi":
            gseed = config.get("seed")

            if gseed == "No":
                graph = networkx.erdos_renyi_graph(size, filling_fraction)

            else:
                try:
                    gseed = int(gseed)
                except ValueError:
                    logging.warning(f"Please select an integer number as seed for the Erdos-Renyi graph instead of "
                                    f"'{gseed}'. The seed is instead set to 0.")
                    gseed = 0
                graph = networkx.erdos_renyi_graph(size, filling_fraction, seed=gseed)
            logging.info("Created MIS problem with the nx.erdos_renyi graph method, with the following attributes:")
            logging.info(f" - Graph size: {size}")
            logging.info(f" - p: {filling_fraction}")
            logging.info(f" - seed: {gseed}")

<<<<<<< HEAD
        else:
            if config.get('spacing') is None:
                spacing = 0.5
            else:
                spacing = config.get('spacing')
            graph = generate_hexagonal_graph(n_nodes=size,
                                             spacing=spacing * R_rydberg,
                                             filling_fraction=filling_fraction)
            logging.info("Created MIS problem with the generate hexagonal graph method, with the following attributes:")
            logging.info(f" - Graph size: {size}")
            logging.info(f" - Spacing: {spacing * R_rydberg}")
            logging.info(f" - Filling fraction: {filling_fraction}")

        self.graph = graph
=======
        logging.info("Created MIS problem with the generate hexagonal graph method, with the following attributes:")
        logging.info(f" - Graph size: {size}")
        logging.info(f" - Spacing: {spacing}")
        logging.info(f" - Filling fraction: {filling_fraction}")

        self.application = graph
>>>>>>> 0ba51877
        return graph.copy()

    def process_solution(self, solution: list) -> tuple[list, float]:
        """
        Returns list of visited nodes and the time it took to process the solution.

        :param solution: Unprocessed solution
        :return: Processed solution and the time it took to process it
        """
        start_time = start_time_measurement()
        return solution, end_time_measurement(start_time)

    def validate(self, solution: list) -> tuple[bool, float]:
        """
        Checks if the solution is an independent set.

        :param solution: List containing the nodes of the solution
        :return: Boolean whether the solution is valid and time it took to validate
        """
        start = start_time_measurement()
        is_valid = True

        nodes = list(self.graph.nodes())
        edges = list(self.graph.edges())

        # TODO: Check if the solution is maximal?

        # Check if the solution is independent
        is_independent = all((u, v) not in edges for u, v in edges if u in solution and v in solution)
        if is_independent:
            logging.info("The solution is independent")
        else:
            logging.warning("The solution is not independent")
            is_valid = False

        # Check if the solution is a set
        solution_set = set(solution)
        is_set = len(solution_set) == len(solution)
        if is_set:
            logging.info("The solution is a set")
        else:
            logging.warning("The solution is not a set")
            is_valid = False

        # Check if the solution is a subset of the original nodes
        is_subset = all(node in nodes for node in solution)
        if is_subset:
            logging.info("The solution is a subset of the problem")
        else:
            logging.warning("The solution is not a subset of the problem")
            is_valid = False

        return is_valid, end_time_measurement(start)

    def evaluate(self, solution: list) -> tuple[int, float]:
        """
        Calculates the size of the solution.

        :param solution: List containing the nodes of the solution
        :return: Set size, time it took to calculate the set size
        """
        start = start_time_measurement()
        set_size = len(solution)

        logging.info(f"Size of solution: {set_size}")

        return set_size, end_time_measurement(start)

    def save(self, path: str, iter_count: int) -> None:
        """
        Saves the generated problem graph to a file.

        :param path: Path to save the problem graph
        :param iter_count: Iteration count for file versioning
        """
        with open(f"{path}/graph_iter_{iter_count}.gpickle", "wb") as file:
            pickle.dump(self.graph, file, pickle.HIGHEST_PROTOCOL)<|MERGE_RESOLUTION|>--- conflicted
+++ resolved
@@ -12,11 +12,8 @@
 #  See the License for the specific language governing permissions and
 #  limitations under the License.
 
-<<<<<<< HEAD
 import logging
 from typing import TypedDict
-=======
->>>>>>> 0ba51877
 import pickle
 import logging
 from typing import TypedDict
@@ -75,21 +72,17 @@
         return "Set size"
 
     def get_default_submodule(self, option: str) -> Core:
-<<<<<<< HEAD
+        """
+        Returns the default submodule based on the provided option.
+
+        :param option: Option specifying the submodule
+        :return: Instance of the corresponding submodule
+        :raises NotImplementedError: If the option is not recognized
+        """
         if option == "QIRO":
             from modules.applications.optimization.MIS.mappings.QIRO import QIRO  # pylint: disable=C0415
             return QIRO()
         elif option == "NeutralAtom":
-=======
-        """
-        Returns the default submodule based on the provided option.
-
-        :param option: Option specifying the submodule
-        :return: Instance of the corresponding submodule
-        :raises NotImplementedError: If the option is not recognized
-        """
-        if option == "NeutralAtom":
->>>>>>> 0ba51877
             from modules.applications.optimization.MIS.mappings.NeutralAtom import NeutralAtom  # pylint: disable=C0415
             return NeutralAtom()
         else:
@@ -102,7 +95,6 @@
         :return: Configuration dictionary for this application
         .. code-block:: python
 
-<<<<<<< HEAD
                       return {
                                 "size": {
                                     "values": [1, 5, 10, 15],
@@ -118,24 +110,6 @@
                                     "depending_submodule": True
                                 }
                             }
-=======
-            return {
-                    "size": {
-                        "values": list(range(1, 18)),
-                        "description": "How large should your graph be?"
-                    },
-                    "spacing": {
-                        "values": [x/10 for x in range(1, 11)],
-                        "description": "How much space do you want between your nodes,"
-                                    " relative to Rydberg distance?"
-                    },
-                    "filling_fraction": {
-                        "values": [x/10 for x in range(1, 11)],
-                        "description": "What should the filling fraction be?"
-                    },
-                }
->>>>>>> 0ba51877
-
         """
         return {
             "size": {
@@ -145,7 +119,6 @@
                 "postproc": int,
                 "description": "How large should your graph be?"
             },
-<<<<<<< HEAD
             "graph_type": {
                 "values": ["hexagonal", "erdosRenyi"],
                 "postproc": str,
@@ -202,17 +175,6 @@
         if "hexagonal" in config["graph_type"]:
             more_params["spacing"] = {
                 "values": [x / 10 for x in range(3, 11, 2)],
-=======
-            "spacing": {
-                "values": [x / 10 for x in range(3, 11, 2)],
-                "custom_input": True,
-                "allow_ranges": True,
-                "postproc": float,
-                "description": "How much space do you want between your nodes,relative to Rydberg distance?"
-            },
-            "filling_fraction": {
-                "values": [x / 10 for x in range(2, 11, 2)],
->>>>>>> 0ba51877
                 "custom_input": True,
                 "allow_ranges": True,
                 "postproc": float,
@@ -245,16 +207,9 @@
         :return: Networkx graph representing the problem
         """
         if config is None:
-<<<<<<< HEAD
             logging.warning("No config provided, using default values: graph_type='hexagonal', size=3, spacing=1,"
                             "filling_fraction=0.5")
             config = {"graph_type": "hexagonal", "size": 3, "spacing": 1, "filling_fraction": 0.5}
-=======
-            config = {"size": 3, "spacing": 1, "filling_fraction": 0.5}
-
-        # Ensure config has the necessary information
-        assert all(key in config for key in ['size', 'spacing', 'filling_fraction'])
->>>>>>> 0ba51877
 
         graph_type = config.get('graph_type')
         size = config.get('size')
@@ -279,7 +234,6 @@
             logging.info(f" - p: {filling_fraction}")
             logging.info(f" - seed: {gseed}")
 
-<<<<<<< HEAD
         else:
             if config.get('spacing') is None:
                 spacing = 0.5
@@ -294,14 +248,6 @@
             logging.info(f" - Filling fraction: {filling_fraction}")
 
         self.graph = graph
-=======
-        logging.info("Created MIS problem with the generate hexagonal graph method, with the following attributes:")
-        logging.info(f" - Graph size: {size}")
-        logging.info(f" - Spacing: {spacing}")
-        logging.info(f" - Filling fraction: {filling_fraction}")
-
-        self.application = graph
->>>>>>> 0ba51877
         return graph.copy()
 
     def process_solution(self, solution: list) -> tuple[list, float]:
