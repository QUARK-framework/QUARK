--- conflicted
+++ resolved
@@ -1,14 +1,8 @@
 import logging
 
-<<<<<<< HEAD
-from BenchmarkManager import Instruction
-from modules.applications.Application import Application
-from modules.Core import Core
-=======
 from benchmark_manager import Instruction
 from modules.core import Core
 from modules.applications.application import Application
->>>>>>> 65bad227
 
 
 class InstructionDemo(Application):
