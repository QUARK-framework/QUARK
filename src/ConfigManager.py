--- conflicted
+++ resolved
@@ -76,7 +76,6 @@
         self.application = _get_instance_with_sub_options(app_modules, app_name)
 
         application_config = self.application.get_parameter_options()
-<<<<<<< HEAD
         more_app_config = {}
 
         full_application_config = ConfigManager._query_for_config(
@@ -98,15 +97,6 @@
                 more_app_config = (ConfigManager._query_for_config
                                    (more_app_config, f"(Option for {self.application.__class__.__name__})"))
                 full_application_config = full_application_config | more_app_config
-=======
-        application_config = ConfigManager._query_for_config(
-            application_config, f"(Option for {application_answer['application']})")
-
-        submodule_options = self.application.get_available_submodule_options()
-        submodule_answer = checkbox(key='submodules', message="What submodule do you want?",
-                                    choices=submodule_options)
-
->>>>>>> 0ba51877
         self.config = {
             "application": {
                 "name": app_name,
@@ -133,7 +123,6 @@
         :return: Config module with the choices of the user
         """
         module_config = module.get_parameter_options()
-<<<<<<< HEAD
         full_module_config = ConfigManager._query_for_config(module_config, f"(Option for {module.__class__.__name__})")
         depending_submodules = False
         for parameter in module_config:
@@ -161,13 +150,6 @@
                         full_module_config = full_module_config | more_module_config
         else:
             submodule_answer = {"submodules": []}
-=======
-        module_config = ConfigManager._query_for_config(module_config,
-                                                        f"(Option for {module.__class__.__name__})")
-        available_submodules = module.get_available_submodule_options()
-        submodule_answer = checkbox(key='submodules', message="What submodule do you want?",
-                                    choices=available_submodules)
->>>>>>> 0ba51877
 
         return {
             "name": module_friendly_name,
