#  Copyright 2021 The QUARK Authors. All Rights Reserved.
#
#  Licensed under the Apache License, Version 2.0 (the "License");
#  you may not use this file except in compliance with the License.
#  You may obtain a copy of the License at
#
#      http://www.apache.org/licenses/LICENSE-2.0
#
#  Unless required by applicable law or agreed to in writing, software
#  distributed under the License is distributed on an "AS IS" BASIS,
#  WITHOUT WARRANTIES OR CONDITIONS OF ANY KIND, either express or implied.
#  See the License for the specific language governing permissions and
#  limitations under the License.

from typing import TypedDict

import networkx
import numpy as np

from modules.applications.Mapping import *
from utils import start_time_measurement, end_time_measurement


class QIRO(Mapping):
    """
    QIRO formulation for MIS.
    """

    def __init__(self):
        """
        Constructor method
        """
        super().__init__()
        self.submodule_options = ["QrispQIRO"]

    @staticmethod
    def get_requirements() -> list[dict]:
        """
        Return requirements of this module

        :return: list of dict with requirements of this module
        :rtype: list[dict]
        """
        return [
            {
                "name": "qrisp",
                "version": "0.4"
           }
        ]

    def get_parameter_options(self) -> dict:
        """
        Returns the configurable settings for this mapping

        :return:
                 .. code-block:: python

                     return {}

        """
        return {}

    class Config(TypedDict):
        """
        Attributes of a valid config

        .. code-block:: python
            pass
        """
        pass

    def map(self, problem: networkx.Graph, config: Config) -> (dict, float):
        """
        Maps the networkx graph to a neutral atom MIS problem.

        :param problem: networkx graph
        :type problem: networkx.Graph
        :param config: config with the parameters specified in Config class
        :type config: Config
        :return: dict with neutral MIS, time it took to map it
        :rtype: tuple(dict, float)
        """
        start = start_time_measurement()

        qiro_mapped_problem = {
            'graph': problem,
        }
        return qiro_mapped_problem, end_time_measurement(start)

    def get_default_submodule(self, option: str) -> Core:

<<<<<<< HEAD
        if option == "QIRO":
            from modules.solvers.QrispQIRO import QIROSolver  # pylint: disable=C0415
            return QIROSolver()
=======
        if option == "QrispQIRO":
            from modules.solvers.QrispQIRO import QIRO  # pylint: disable=C0415
            return QIRO()
>>>>>>> 9e4922f1
        else:
            raise NotImplementedError(f"Solver Option {option} not implemented")<|MERGE_RESOLUTION|>--- conflicted
+++ resolved
@@ -89,14 +89,8 @@
 
     def get_default_submodule(self, option: str) -> Core:
 
-<<<<<<< HEAD
-        if option == "QIRO":
-            from modules.solvers.QrispQIRO import QIROSolver  # pylint: disable=C0415
-            return QIROSolver()
-=======
         if option == "QrispQIRO":
             from modules.solvers.QrispQIRO import QIRO  # pylint: disable=C0415
             return QIRO()
->>>>>>> 9e4922f1
         else:
             raise NotImplementedError(f"Solver Option {option} not implemented")