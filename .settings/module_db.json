--- conflicted
+++ resolved
@@ -1,3796 +1,3612 @@
-{
-  "build_number": 16,
-<<<<<<< HEAD
-  "build_date": "03-12-2024 08:59:35",
-  "git_revision_number": "0599cf7f730ab1e64efa5769804ff2033f8ae48c",
-=======
-  "build_date": "03-12-2024 10:33:07",
-  "git_revision_number": "5dd793e3a63cae9acd48fc083569f9ba20615e4c",
->>>>>>> f6aa1001
-  "modules": [
-    {
-      "name": "PVC",
-      "class": "PVC",
-      "module": "modules.applications.optimization.PVC.PVC",
-      "submodules": [
-        {
-          "name": "Ising",
-          "class": "Ising",
-          "args": {},
-          "module": "modules.applications.optimization.PVC.mappings.ISING",
-          "requirements": [
-            {
-              "name": "networkx",
-              "version": "3.2.1"
-            },
-            {
-              "name": "numpy",
-              "version": "1.26.4"
-            },
-            {
-              "name": "dimod",
-              "version": "0.12.17"
-            },
-            {
-              "name": "networkx",
-              "version": "3.2.1"
-            }
-          ],
-          "submodules": [
-            {
-              "name": "QAOA",
-              "class": "QAOA",
-              "args": {},
-              "module": "modules.solvers.QAOA",
-              "requirements": [
-                {
-                  "name": "amazon-braket-sdk",
-                  "version": "1.87.0"
-                },
-                {
-                  "name": "scipy",
-                  "version": "1.12.0"
-                },
-                {
-                  "name": "numpy",
-                  "version": "1.26.4"
-                }
-              ],
-              "submodules": [
-                {
-                  "name": "LocalSimulator",
-                  "class": "LocalSimulator",
-                  "args": {
-                    "device_name": "LocalSimulator"
-                  },
-                  "module": "modules.devices.braket.LocalSimulator",
-                  "requirements": [
-                    {
-                      "name": "amazon-braket-sdk",
-                      "version": "1.87.0"
-                    },
-                    {
-                      "name": "botocore",
-                      "version": "1.35.20"
-                    },
-                    {
-                      "name": "boto3",
-                      "version": "1.35.20"
-                    }
-                  ],
-                  "submodules": []
-                },
-                {
-                  "name": "arn:aws:braket:::device/quantum-simulator/amazon/sv1",
-                  "class": "SV1",
-                  "args": {
-                    "device_name": "SV1",
-                    "arn": "arn:aws:braket:::device/quantum-simulator/amazon/sv1"
-                  },
-                  "module": "modules.devices.braket.SV1",
-                  "requirements": [
-                    {
-                      "name": "amazon-braket-sdk",
-                      "version": "1.87.0"
-                    },
-                    {
-                      "name": "botocore",
-                      "version": "1.35.20"
-                    },
-                    {
-                      "name": "boto3",
-                      "version": "1.35.20"
-                    }
-                  ],
-                  "submodules": []
-                },
-                {
-                  "name": "arn:aws:braket:::device/quantum-simulator/amazon/tn1",
-                  "class": "TN1",
-                  "args": {
-                    "device_name": "TN1",
-                    "arn": "arn:aws:braket:::device/quantum-simulator/amazon/tn1"
-                  },
-                  "module": "modules.devices.braket.TN1",
-                  "requirements": [
-                    {
-                      "name": "amazon-braket-sdk",
-                      "version": "1.87.0"
-                    },
-                    {
-                      "name": "botocore",
-                      "version": "1.35.20"
-                    },
-                    {
-                      "name": "boto3",
-                      "version": "1.35.20"
-                    }
-                  ],
-                  "submodules": []
-                },
-                {
-                  "name": "arn:aws:braket:us-east-1::device/qpu/ionq/Harmony",
-                  "class": "Ionq",
-                  "args": {
-                    "device_name": "ionQ",
-                    "arn": "arn:aws:braket:us-east-1::device/qpu/ionq/Harmony"
-                  },
-                  "module": "modules.devices.braket.Ionq",
-                  "requirements": [
-                    {
-                      "name": "amazon-braket-sdk",
-                      "version": "1.87.0"
-                    },
-                    {
-                      "name": "botocore",
-                      "version": "1.35.20"
-                    },
-                    {
-                      "name": "boto3",
-                      "version": "1.35.20"
-                    }
-                  ],
-                  "submodules": []
-                },
-                {
-                  "name": "arn:aws:braket:us-west-1::device/qpu/rigetti/Aspen-M-3",
-                  "class": "Rigetti",
-                  "args": {
-                    "device_name": "Rigetti Aspen-9",
-                    "arn": "arn:aws:braket:us-west-1::device/qpu/rigetti/Aspen-M-3"
-                  },
-                  "module": "modules.devices.braket.Rigetti",
-                  "requirements": [
-                    {
-                      "name": "amazon-braket-sdk",
-                      "version": "1.87.0"
-                    },
-                    {
-                      "name": "botocore",
-                      "version": "1.35.20"
-                    },
-                    {
-                      "name": "boto3",
-                      "version": "1.35.20"
-                    }
-                  ],
-                  "submodules": []
-                }
-              ]
-            },
-            {
-              "name": "PennylaneQAOA",
-              "class": "PennylaneQAOA",
-              "args": {},
-              "module": "modules.solvers.PennylaneQAOA",
-              "requirements": [
-                {
-                  "name": "pennylane",
-                  "version": "0.37.0"
-                },
-                {
-                  "name": "pennylane-lightning",
-                  "version": "0.38.0"
-                },
-                {
-                  "name": "amazon-braket-pennylane-plugin",
-                  "version": "1.30.0"
-                },
-                {
-                  "name": "numpy",
-                  "version": "1.26.4"
-                }
-              ],
-              "submodules": [
-                {
-                  "name": "arn:aws:braket:::device/quantum-simulator/amazon/sv1",
-                  "class": "SV1",
-                  "args": {
-                    "device_name": "SV1",
-                    "arn": "arn:aws:braket:::device/quantum-simulator/amazon/sv1"
-                  },
-                  "module": "modules.devices.braket.SV1",
-                  "requirements": [
-                    {
-                      "name": "amazon-braket-sdk",
-                      "version": "1.87.0"
-                    },
-                    {
-                      "name": "botocore",
-                      "version": "1.35.20"
-                    },
-                    {
-                      "name": "boto3",
-                      "version": "1.35.20"
-                    }
-                  ],
-                  "submodules": []
-                },
-                {
-                  "name": "arn:aws:braket:::device/quantum-simulator/amazon/tn1",
-                  "class": "TN1",
-                  "args": {
-                    "device_name": "TN1",
-                    "arn": "arn:aws:braket:::device/quantum-simulator/amazon/tn1"
-                  },
-                  "module": "modules.devices.braket.TN1",
-                  "requirements": [
-                    {
-                      "name": "amazon-braket-sdk",
-                      "version": "1.87.0"
-                    },
-                    {
-                      "name": "botocore",
-                      "version": "1.35.20"
-                    },
-                    {
-                      "name": "boto3",
-                      "version": "1.35.20"
-                    }
-                  ],
-                  "submodules": []
-                },
-                {
-                  "name": "arn:aws:braket:us-east-1::device/qpu/ionq/Harmony",
-                  "class": "Ionq",
-                  "args": {
-                    "device_name": "ionq",
-                    "arn": "arn:aws:braket:us-east-1::device/qpu/ionq/Harmony"
-                  },
-                  "module": "modules.devices.braket.Ionq",
-                  "requirements": [
-                    {
-                      "name": "amazon-braket-sdk",
-                      "version": "1.87.0"
-                    },
-                    {
-                      "name": "botocore",
-                      "version": "1.35.20"
-                    },
-                    {
-                      "name": "boto3",
-                      "version": "1.35.20"
-                    }
-                  ],
-                  "submodules": []
-                },
-                {
-                  "name": "arn:aws:braket:us-west-1::device/qpu/rigetti/Aspen-M-3",
-                  "class": "Rigetti",
-                  "args": {
-                    "device_name": "Rigetti",
-                    "arn": "arn:aws:braket:us-west-1::device/qpu/rigetti/Aspen-M-3"
-                  },
-                  "module": "modules.devices.braket.Rigetti",
-                  "requirements": [
-                    {
-                      "name": "amazon-braket-sdk",
-                      "version": "1.87.0"
-                    },
-                    {
-                      "name": "botocore",
-                      "version": "1.35.20"
-                    },
-                    {
-                      "name": "boto3",
-                      "version": "1.35.20"
-                    }
-                  ],
-                  "submodules": []
-                },
-                {
-                  "name": "arn:aws:braket:eu-west-2::device/qpu/oqc/Lucy",
-                  "class": "OQC",
-                  "args": {
-                    "device_name": "OQC",
-                    "arn": "arn:aws:braket:eu-west-2::device/qpu/oqc/Lucy"
-                  },
-                  "module": "modules.devices.braket.OQC",
-                  "requirements": [
-                    {
-                      "name": "amazon-braket-sdk",
-                      "version": "1.87.0"
-                    },
-                    {
-                      "name": "botocore",
-                      "version": "1.35.20"
-                    },
-                    {
-                      "name": "boto3",
-                      "version": "1.35.20"
-                    }
-                  ],
-                  "submodules": []
-                },
-                {
-                  "name": "braket.local.qubit",
-                  "class": "HelperClass",
-                  "args": {
-                    "device_name": "braket.local.qubit"
-                  },
-                  "module": "modules.devices.HelperClass",
-                  "requirements": [],
-                  "submodules": []
-                },
-                {
-                  "name": "default.qubit",
-                  "class": "HelperClass",
-                  "args": {
-                    "device_name": "default.qubit"
-                  },
-                  "module": "modules.devices.HelperClass",
-                  "requirements": [],
-                  "submodules": []
-                },
-                {
-                  "name": "default.qubit.autograd",
-                  "class": "HelperClass",
-                  "args": {
-                    "device_name": "default.qubit.autograd"
-                  },
-                  "module": "modules.devices.HelperClass",
-                  "requirements": [],
-                  "submodules": []
-                },
-                {
-                  "name": "qulacs.simulator",
-                  "class": "HelperClass",
-                  "args": {
-                    "device_name": "qulacs.simulator"
-                  },
-                  "module": "modules.devices.HelperClass",
-                  "requirements": [],
-                  "submodules": []
-                },
-                {
-                  "name": "lightning.gpu",
-                  "class": "HelperClass",
-                  "args": {
-                    "device_name": "lightning.gpu"
-                  },
-                  "module": "modules.devices.HelperClass",
-                  "requirements": [],
-                  "submodules": []
-                },
-                {
-                  "name": "lightning.qubit",
-                  "class": "HelperClass",
-                  "args": {
-                    "device_name": "lightning.qubit"
-                  },
-                  "module": "modules.devices.HelperClass",
-                  "requirements": [],
-                  "submodules": []
-                }
-              ]
-            }
-          ]
-        },
-        {
-          "name": "QUBO",
-          "class": "QUBO",
-          "args": {},
-          "module": "modules.applications.optimization.PVC.mappings.QUBO",
-          "requirements": [
-            {
-              "name": "networkx",
-              "version": "3.2.1"
-            }
-          ],
-          "submodules": [
-            {
-              "name": "Annealer",
-              "class": "Annealer",
-              "args": {},
-              "module": "modules.solvers.Annealer",
-              "requirements": [],
-              "submodules": [
-                {
-                  "name": "Simulated Annealer",
-                  "class": "SimulatedAnnealingSampler",
-                  "args": {},
-                  "module": "modules.devices.SimulatedAnnealingSampler",
-                  "requirements": [
-                    {
-                      "name": "dwave-samplers",
-                      "version": "1.3.0"
-                    }
-                  ],
-                  "submodules": []
-                }
-              ]
-            }
-          ]
-        },
-        {
-          "name": "GreedyClassicalPVC",
-          "class": "GreedyClassicalPVC",
-          "args": {},
-          "module": "modules.solvers.GreedyClassicalPVC",
-          "requirements": [
-            {
-              "name": "networkx",
-              "version": "3.2.1"
-            }
-          ],
-          "submodules": [
-            {
-              "name": "Local",
-              "class": "Local",
-              "args": {},
-              "module": "modules.devices.Local",
-              "requirements": [],
-              "submodules": []
-            }
-          ]
-        },
-        {
-          "name": "ReverseGreedyClassicalPVC",
-          "class": "ReverseGreedyClassicalPVC",
-          "args": {},
-          "module": "modules.solvers.ReverseGreedyClassicalPVC",
-          "requirements": [
-            {
-              "name": "networkx",
-              "version": "3.2.1"
-            }
-          ],
-          "submodules": [
-            {
-              "name": "Local",
-              "class": "Local",
-              "args": {},
-              "module": "modules.devices.Local",
-              "requirements": [],
-              "submodules": []
-            }
-          ]
-        },
-        {
-          "name": "RandomPVC",
-          "class": "RandomPVC",
-          "args": {},
-          "module": "modules.solvers.RandomClassicalPVC",
-          "requirements": [
-            {
-              "name": "networkx",
-              "version": "3.2.1"
-            }
-          ],
-          "submodules": [
-            {
-              "name": "Local",
-              "class": "Local",
-              "args": {},
-              "module": "modules.devices.Local",
-              "requirements": [],
-              "submodules": []
-            }
-          ]
-        }
-      ],
-      "requirements": [
-        {
-          "name": "networkx",
-          "version": "3.2.1"
-        },
-        {
-          "name": "numpy",
-          "version": "1.26.4"
-        }
-      ]
-    },
-    {
-      "name": "SAT",
-      "class": "SAT",
-      "module": "modules.applications.optimization.SAT.SAT",
-      "submodules": [
-        {
-          "name": "QubovertQUBO",
-          "class": "QubovertQUBO",
-          "args": {},
-          "module": "modules.applications.optimization.SAT.mappings.QubovertQUBO",
-          "requirements": [
-            {
-              "name": "nnf",
-              "version": "0.4.1"
-            },
-            {
-              "name": "qubovert",
-              "version": "1.2.5"
-            }
-          ],
-          "submodules": [
-            {
-              "name": "Annealer",
-              "class": "Annealer",
-              "args": {},
-              "module": "modules.solvers.Annealer",
-              "requirements": [],
-              "submodules": [
-                {
-                  "name": "Simulated Annealer",
-                  "class": "SimulatedAnnealingSampler",
-                  "args": {},
-                  "module": "modules.devices.SimulatedAnnealingSampler",
-                  "requirements": [
-                    {
-                      "name": "dwave-samplers",
-                      "version": "1.3.0"
-                    }
-                  ],
-                  "submodules": []
-                }
-              ]
-            }
-          ]
-        },
-        {
-          "name": "Direct",
-          "class": "Direct",
-          "args": {},
-          "module": "modules.applications.optimization.SAT.mappings.Direct",
-          "requirements": [
-            {
-              "name": "nnf",
-              "version": "0.4.1"
-            },
-            {
-              "name": "python-sat",
-              "version": "1.8.dev13"
-            }
-          ],
-          "submodules": [
-            {
-              "name": "ClassicalSAT",
-              "class": "ClassicalSAT",
-              "args": {},
-              "module": "modules.solvers.ClassicalSAT",
-              "requirements": [
-                {
-                  "name": "python-sat",
-                  "version": "1.8.dev13"
-                }
-              ],
-              "submodules": [
-                {
-                  "name": "Local",
-                  "class": "Local",
-                  "args": {},
-                  "module": "modules.devices.Local",
-                  "requirements": [],
-                  "submodules": []
-                }
-              ]
-            },
-            {
-              "name": "RandomSAT",
-              "class": "RandomSAT",
-              "args": {},
-              "module": "modules.solvers.RandomClassicalSAT",
-              "requirements": [
-                {
-                  "name": "python-sat",
-                  "version": "1.8.dev13"
-                },
-                {
-                  "name": "numpy",
-                  "version": "1.26.4"
-                }
-              ],
-              "submodules": [
-                {
-                  "name": "Local",
-                  "class": "Local",
-                  "args": {},
-                  "module": "modules.devices.Local",
-                  "requirements": [],
-                  "submodules": []
-                }
-              ]
-            }
-          ]
-        },
-        {
-          "name": "ChoiQUBO",
-          "class": "ChoiQUBO",
-          "args": {},
-          "module": "modules.applications.optimization.SAT.mappings.ChoiQUBO",
-          "requirements": [
-            {
-              "name": "nnf",
-              "version": "0.4.1"
-            }
-          ],
-          "submodules": [
-            {
-              "name": "Annealer",
-              "class": "Annealer",
-              "args": {},
-              "module": "modules.solvers.Annealer",
-              "requirements": [],
-              "submodules": [
-                {
-                  "name": "Simulated Annealer",
-                  "class": "SimulatedAnnealingSampler",
-                  "args": {},
-                  "module": "modules.devices.SimulatedAnnealingSampler",
-                  "requirements": [
-                    {
-                      "name": "dwave-samplers",
-                      "version": "1.3.0"
-                    }
-                  ],
-                  "submodules": []
-                }
-              ]
-            }
-          ]
-        },
-        {
-          "name": "DinneenQUBO",
-          "class": "DinneenQUBO",
-          "args": {},
-          "module": "modules.applications.optimization.SAT.mappings.DinneenQUBO",
-          "requirements": [
-            {
-              "name": "nnf",
-              "version": "0.4.1"
-            }
-          ],
-          "submodules": [
-            {
-              "name": "Annealer",
-              "class": "Annealer",
-              "args": {},
-              "module": "modules.solvers.Annealer",
-              "requirements": [],
-              "submodules": [
-                {
-                  "name": "Simulated Annealer",
-                  "class": "SimulatedAnnealingSampler",
-                  "args": {},
-                  "module": "modules.devices.SimulatedAnnealingSampler",
-                  "requirements": [
-                    {
-                      "name": "dwave-samplers",
-                      "version": "1.3.0"
-                    }
-                  ],
-                  "submodules": []
-                }
-              ]
-            }
-          ]
-        },
-        {
-          "name": "ChoiIsing",
-          "class": "ChoiIsing",
-          "args": {},
-          "module": "modules.applications.optimization.SAT.mappings.ChoiISING",
-          "requirements": [
-            {
-              "name": "numpy",
-              "version": "1.26.4"
-            },
-            {
-              "name": "dimod",
-              "version": "0.12.17"
-            },
-            {
-              "name": "nnf",
-              "version": "0.4.1"
-            }
-          ],
-          "submodules": [
-            {
-              "name": "QAOA",
-              "class": "QAOA",
-              "args": {},
-              "module": "modules.solvers.QAOA",
-              "requirements": [
-                {
-                  "name": "amazon-braket-sdk",
-                  "version": "1.87.0"
-                },
-                {
-                  "name": "scipy",
-                  "version": "1.12.0"
-                },
-                {
-                  "name": "numpy",
-                  "version": "1.26.4"
-                }
-              ],
-              "submodules": [
-                {
-                  "name": "LocalSimulator",
-                  "class": "LocalSimulator",
-                  "args": {
-                    "device_name": "LocalSimulator"
-                  },
-                  "module": "modules.devices.braket.LocalSimulator",
-                  "requirements": [
-                    {
-                      "name": "amazon-braket-sdk",
-                      "version": "1.87.0"
-                    },
-                    {
-                      "name": "botocore",
-                      "version": "1.35.20"
-                    },
-                    {
-                      "name": "boto3",
-                      "version": "1.35.20"
-                    }
-                  ],
-                  "submodules": []
-                },
-                {
-                  "name": "arn:aws:braket:::device/quantum-simulator/amazon/sv1",
-                  "class": "SV1",
-                  "args": {
-                    "device_name": "SV1",
-                    "arn": "arn:aws:braket:::device/quantum-simulator/amazon/sv1"
-                  },
-                  "module": "modules.devices.braket.SV1",
-                  "requirements": [
-                    {
-                      "name": "amazon-braket-sdk",
-                      "version": "1.87.0"
-                    },
-                    {
-                      "name": "botocore",
-                      "version": "1.35.20"
-                    },
-                    {
-                      "name": "boto3",
-                      "version": "1.35.20"
-                    }
-                  ],
-                  "submodules": []
-                },
-                {
-                  "name": "arn:aws:braket:::device/quantum-simulator/amazon/tn1",
-                  "class": "TN1",
-                  "args": {
-                    "device_name": "TN1",
-                    "arn": "arn:aws:braket:::device/quantum-simulator/amazon/tn1"
-                  },
-                  "module": "modules.devices.braket.TN1",
-                  "requirements": [
-                    {
-                      "name": "amazon-braket-sdk",
-                      "version": "1.87.0"
-                    },
-                    {
-                      "name": "botocore",
-                      "version": "1.35.20"
-                    },
-                    {
-                      "name": "boto3",
-                      "version": "1.35.20"
-                    }
-                  ],
-                  "submodules": []
-                },
-                {
-                  "name": "arn:aws:braket:us-east-1::device/qpu/ionq/Harmony",
-                  "class": "Ionq",
-                  "args": {
-                    "device_name": "ionQ",
-                    "arn": "arn:aws:braket:us-east-1::device/qpu/ionq/Harmony"
-                  },
-                  "module": "modules.devices.braket.Ionq",
-                  "requirements": [
-                    {
-                      "name": "amazon-braket-sdk",
-                      "version": "1.87.0"
-                    },
-                    {
-                      "name": "botocore",
-                      "version": "1.35.20"
-                    },
-                    {
-                      "name": "boto3",
-                      "version": "1.35.20"
-                    }
-                  ],
-                  "submodules": []
-                },
-                {
-                  "name": "arn:aws:braket:us-west-1::device/qpu/rigetti/Aspen-M-3",
-                  "class": "Rigetti",
-                  "args": {
-                    "device_name": "Rigetti Aspen-9",
-                    "arn": "arn:aws:braket:us-west-1::device/qpu/rigetti/Aspen-M-3"
-                  },
-                  "module": "modules.devices.braket.Rigetti",
-                  "requirements": [
-                    {
-                      "name": "amazon-braket-sdk",
-                      "version": "1.87.0"
-                    },
-                    {
-                      "name": "botocore",
-                      "version": "1.35.20"
-                    },
-                    {
-                      "name": "boto3",
-                      "version": "1.35.20"
-                    }
-                  ],
-                  "submodules": []
-                }
-              ]
-            },
-            {
-              "name": "PennylaneQAOA",
-              "class": "PennylaneQAOA",
-              "args": {},
-              "module": "modules.solvers.PennylaneQAOA",
-              "requirements": [
-                {
-                  "name": "pennylane",
-                  "version": "0.37.0"
-                },
-                {
-                  "name": "pennylane-lightning",
-                  "version": "0.38.0"
-                },
-                {
-                  "name": "amazon-braket-pennylane-plugin",
-                  "version": "1.30.0"
-                },
-                {
-                  "name": "numpy",
-                  "version": "1.26.4"
-                }
-              ],
-              "submodules": [
-                {
-                  "name": "arn:aws:braket:::device/quantum-simulator/amazon/sv1",
-                  "class": "SV1",
-                  "args": {
-                    "device_name": "SV1",
-                    "arn": "arn:aws:braket:::device/quantum-simulator/amazon/sv1"
-                  },
-                  "module": "modules.devices.braket.SV1",
-                  "requirements": [
-                    {
-                      "name": "amazon-braket-sdk",
-                      "version": "1.87.0"
-                    },
-                    {
-                      "name": "botocore",
-                      "version": "1.35.20"
-                    },
-                    {
-                      "name": "boto3",
-                      "version": "1.35.20"
-                    }
-                  ],
-                  "submodules": []
-                },
-                {
-                  "name": "arn:aws:braket:::device/quantum-simulator/amazon/tn1",
-                  "class": "TN1",
-                  "args": {
-                    "device_name": "TN1",
-                    "arn": "arn:aws:braket:::device/quantum-simulator/amazon/tn1"
-                  },
-                  "module": "modules.devices.braket.TN1",
-                  "requirements": [
-                    {
-                      "name": "amazon-braket-sdk",
-                      "version": "1.87.0"
-                    },
-                    {
-                      "name": "botocore",
-                      "version": "1.35.20"
-                    },
-                    {
-                      "name": "boto3",
-                      "version": "1.35.20"
-                    }
-                  ],
-                  "submodules": []
-                },
-                {
-                  "name": "arn:aws:braket:us-east-1::device/qpu/ionq/Harmony",
-                  "class": "Ionq",
-                  "args": {
-                    "device_name": "ionq",
-                    "arn": "arn:aws:braket:us-east-1::device/qpu/ionq/Harmony"
-                  },
-                  "module": "modules.devices.braket.Ionq",
-                  "requirements": [
-                    {
-                      "name": "amazon-braket-sdk",
-                      "version": "1.87.0"
-                    },
-                    {
-                      "name": "botocore",
-                      "version": "1.35.20"
-                    },
-                    {
-                      "name": "boto3",
-                      "version": "1.35.20"
-                    }
-                  ],
-                  "submodules": []
-                },
-                {
-                  "name": "arn:aws:braket:us-west-1::device/qpu/rigetti/Aspen-M-3",
-                  "class": "Rigetti",
-                  "args": {
-                    "device_name": "Rigetti",
-                    "arn": "arn:aws:braket:us-west-1::device/qpu/rigetti/Aspen-M-3"
-                  },
-                  "module": "modules.devices.braket.Rigetti",
-                  "requirements": [
-                    {
-                      "name": "amazon-braket-sdk",
-                      "version": "1.87.0"
-                    },
-                    {
-                      "name": "botocore",
-                      "version": "1.35.20"
-                    },
-                    {
-                      "name": "boto3",
-                      "version": "1.35.20"
-                    }
-                  ],
-                  "submodules": []
-                },
-                {
-                  "name": "arn:aws:braket:eu-west-2::device/qpu/oqc/Lucy",
-                  "class": "OQC",
-                  "args": {
-                    "device_name": "OQC",
-                    "arn": "arn:aws:braket:eu-west-2::device/qpu/oqc/Lucy"
-                  },
-                  "module": "modules.devices.braket.OQC",
-                  "requirements": [
-                    {
-                      "name": "amazon-braket-sdk",
-                      "version": "1.87.0"
-                    },
-                    {
-                      "name": "botocore",
-                      "version": "1.35.20"
-                    },
-                    {
-                      "name": "boto3",
-                      "version": "1.35.20"
-                    }
-                  ],
-                  "submodules": []
-                },
-                {
-                  "name": "braket.local.qubit",
-                  "class": "HelperClass",
-                  "args": {
-                    "device_name": "braket.local.qubit"
-                  },
-                  "module": "modules.devices.HelperClass",
-                  "requirements": [],
-                  "submodules": []
-                },
-                {
-                  "name": "default.qubit",
-                  "class": "HelperClass",
-                  "args": {
-                    "device_name": "default.qubit"
-                  },
-                  "module": "modules.devices.HelperClass",
-                  "requirements": [],
-                  "submodules": []
-                },
-                {
-                  "name": "default.qubit.autograd",
-                  "class": "HelperClass",
-                  "args": {
-                    "device_name": "default.qubit.autograd"
-                  },
-                  "module": "modules.devices.HelperClass",
-                  "requirements": [],
-                  "submodules": []
-                },
-                {
-                  "name": "qulacs.simulator",
-                  "class": "HelperClass",
-                  "args": {
-                    "device_name": "qulacs.simulator"
-                  },
-                  "module": "modules.devices.HelperClass",
-                  "requirements": [],
-                  "submodules": []
-                },
-                {
-                  "name": "lightning.gpu",
-                  "class": "HelperClass",
-                  "args": {
-                    "device_name": "lightning.gpu"
-                  },
-                  "module": "modules.devices.HelperClass",
-                  "requirements": [],
-                  "submodules": []
-                },
-                {
-                  "name": "lightning.qubit",
-                  "class": "HelperClass",
-                  "args": {
-                    "device_name": "lightning.qubit"
-                  },
-                  "module": "modules.devices.HelperClass",
-                  "requirements": [],
-                  "submodules": []
-                }
-              ]
-            }
-          ]
-        },
-        {
-          "name": "DinneenIsing",
-          "class": "DinneenIsing",
-          "args": {},
-          "module": "modules.applications.optimization.SAT.mappings.DinneenISING",
-          "requirements": [
-            {
-              "name": "nnf",
-              "version": "0.4.1"
-            },
-            {
-              "name": "numpy",
-              "version": "1.26.4"
-            },
-            {
-              "name": "dimod",
-              "version": "0.12.17"
-            },
-            {
-              "name": "nnf",
-              "version": "0.4.1"
-            }
-          ],
-          "submodules": [
-            {
-              "name": "QAOA",
-              "class": "QAOA",
-              "args": {},
-              "module": "modules.solvers.QAOA",
-              "requirements": [
-                {
-                  "name": "amazon-braket-sdk",
-                  "version": "1.87.0"
-                },
-                {
-                  "name": "scipy",
-                  "version": "1.12.0"
-                },
-                {
-                  "name": "numpy",
-                  "version": "1.26.4"
-                }
-              ],
-              "submodules": [
-                {
-                  "name": "LocalSimulator",
-                  "class": "LocalSimulator",
-                  "args": {
-                    "device_name": "LocalSimulator"
-                  },
-                  "module": "modules.devices.braket.LocalSimulator",
-                  "requirements": [
-                    {
-                      "name": "amazon-braket-sdk",
-                      "version": "1.87.0"
-                    },
-                    {
-                      "name": "botocore",
-                      "version": "1.35.20"
-                    },
-                    {
-                      "name": "boto3",
-                      "version": "1.35.20"
-                    }
-                  ],
-                  "submodules": []
-                },
-                {
-                  "name": "arn:aws:braket:::device/quantum-simulator/amazon/sv1",
-                  "class": "SV1",
-                  "args": {
-                    "device_name": "SV1",
-                    "arn": "arn:aws:braket:::device/quantum-simulator/amazon/sv1"
-                  },
-                  "module": "modules.devices.braket.SV1",
-                  "requirements": [
-                    {
-                      "name": "amazon-braket-sdk",
-                      "version": "1.87.0"
-                    },
-                    {
-                      "name": "botocore",
-                      "version": "1.35.20"
-                    },
-                    {
-                      "name": "boto3",
-                      "version": "1.35.20"
-                    }
-                  ],
-                  "submodules": []
-                },
-                {
-                  "name": "arn:aws:braket:::device/quantum-simulator/amazon/tn1",
-                  "class": "TN1",
-                  "args": {
-                    "device_name": "TN1",
-                    "arn": "arn:aws:braket:::device/quantum-simulator/amazon/tn1"
-                  },
-                  "module": "modules.devices.braket.TN1",
-                  "requirements": [
-                    {
-                      "name": "amazon-braket-sdk",
-                      "version": "1.87.0"
-                    },
-                    {
-                      "name": "botocore",
-                      "version": "1.35.20"
-                    },
-                    {
-                      "name": "boto3",
-                      "version": "1.35.20"
-                    }
-                  ],
-                  "submodules": []
-                },
-                {
-                  "name": "arn:aws:braket:us-east-1::device/qpu/ionq/Harmony",
-                  "class": "Ionq",
-                  "args": {
-                    "device_name": "ionQ",
-                    "arn": "arn:aws:braket:us-east-1::device/qpu/ionq/Harmony"
-                  },
-                  "module": "modules.devices.braket.Ionq",
-                  "requirements": [
-                    {
-                      "name": "amazon-braket-sdk",
-                      "version": "1.87.0"
-                    },
-                    {
-                      "name": "botocore",
-                      "version": "1.35.20"
-                    },
-                    {
-                      "name": "boto3",
-                      "version": "1.35.20"
-                    }
-                  ],
-                  "submodules": []
-                },
-                {
-                  "name": "arn:aws:braket:us-west-1::device/qpu/rigetti/Aspen-M-3",
-                  "class": "Rigetti",
-                  "args": {
-                    "device_name": "Rigetti Aspen-9",
-                    "arn": "arn:aws:braket:us-west-1::device/qpu/rigetti/Aspen-M-3"
-                  },
-                  "module": "modules.devices.braket.Rigetti",
-                  "requirements": [
-                    {
-                      "name": "amazon-braket-sdk",
-                      "version": "1.87.0"
-                    },
-                    {
-                      "name": "botocore",
-                      "version": "1.35.20"
-                    },
-                    {
-                      "name": "boto3",
-                      "version": "1.35.20"
-                    }
-                  ],
-                  "submodules": []
-                }
-              ]
-            },
-            {
-              "name": "PennylaneQAOA",
-              "class": "PennylaneQAOA",
-              "args": {},
-              "module": "modules.solvers.PennylaneQAOA",
-              "requirements": [
-                {
-                  "name": "pennylane",
-                  "version": "0.37.0"
-                },
-                {
-                  "name": "pennylane-lightning",
-                  "version": "0.38.0"
-                },
-                {
-                  "name": "amazon-braket-pennylane-plugin",
-                  "version": "1.30.0"
-                },
-                {
-                  "name": "numpy",
-                  "version": "1.26.4"
-                }
-              ],
-              "submodules": [
-                {
-                  "name": "arn:aws:braket:::device/quantum-simulator/amazon/sv1",
-                  "class": "SV1",
-                  "args": {
-                    "device_name": "SV1",
-                    "arn": "arn:aws:braket:::device/quantum-simulator/amazon/sv1"
-                  },
-                  "module": "modules.devices.braket.SV1",
-                  "requirements": [
-                    {
-                      "name": "amazon-braket-sdk",
-                      "version": "1.87.0"
-                    },
-                    {
-                      "name": "botocore",
-                      "version": "1.35.20"
-                    },
-                    {
-                      "name": "boto3",
-                      "version": "1.35.20"
-                    }
-                  ],
-                  "submodules": []
-                },
-                {
-                  "name": "arn:aws:braket:::device/quantum-simulator/amazon/tn1",
-                  "class": "TN1",
-                  "args": {
-                    "device_name": "TN1",
-                    "arn": "arn:aws:braket:::device/quantum-simulator/amazon/tn1"
-                  },
-                  "module": "modules.devices.braket.TN1",
-                  "requirements": [
-                    {
-                      "name": "amazon-braket-sdk",
-                      "version": "1.87.0"
-                    },
-                    {
-                      "name": "botocore",
-                      "version": "1.35.20"
-                    },
-                    {
-                      "name": "boto3",
-                      "version": "1.35.20"
-                    }
-                  ],
-                  "submodules": []
-                },
-                {
-                  "name": "arn:aws:braket:us-east-1::device/qpu/ionq/Harmony",
-                  "class": "Ionq",
-                  "args": {
-                    "device_name": "ionq",
-                    "arn": "arn:aws:braket:us-east-1::device/qpu/ionq/Harmony"
-                  },
-                  "module": "modules.devices.braket.Ionq",
-                  "requirements": [
-                    {
-                      "name": "amazon-braket-sdk",
-                      "version": "1.87.0"
-                    },
-                    {
-                      "name": "botocore",
-                      "version": "1.35.20"
-                    },
-                    {
-                      "name": "boto3",
-                      "version": "1.35.20"
-                    }
-                  ],
-                  "submodules": []
-                },
-                {
-                  "name": "arn:aws:braket:us-west-1::device/qpu/rigetti/Aspen-M-3",
-                  "class": "Rigetti",
-                  "args": {
-                    "device_name": "Rigetti",
-                    "arn": "arn:aws:braket:us-west-1::device/qpu/rigetti/Aspen-M-3"
-                  },
-                  "module": "modules.devices.braket.Rigetti",
-                  "requirements": [
-                    {
-                      "name": "amazon-braket-sdk",
-                      "version": "1.87.0"
-                    },
-                    {
-                      "name": "botocore",
-                      "version": "1.35.20"
-                    },
-                    {
-                      "name": "boto3",
-                      "version": "1.35.20"
-                    }
-                  ],
-                  "submodules": []
-                },
-                {
-                  "name": "arn:aws:braket:eu-west-2::device/qpu/oqc/Lucy",
-                  "class": "OQC",
-                  "args": {
-                    "device_name": "OQC",
-                    "arn": "arn:aws:braket:eu-west-2::device/qpu/oqc/Lucy"
-                  },
-                  "module": "modules.devices.braket.OQC",
-                  "requirements": [
-                    {
-                      "name": "amazon-braket-sdk",
-                      "version": "1.87.0"
-                    },
-                    {
-                      "name": "botocore",
-                      "version": "1.35.20"
-                    },
-                    {
-                      "name": "boto3",
-                      "version": "1.35.20"
-                    }
-                  ],
-                  "submodules": []
-                },
-                {
-                  "name": "braket.local.qubit",
-                  "class": "HelperClass",
-                  "args": {
-                    "device_name": "braket.local.qubit"
-                  },
-                  "module": "modules.devices.HelperClass",
-                  "requirements": [],
-                  "submodules": []
-                },
-                {
-                  "name": "default.qubit",
-                  "class": "HelperClass",
-                  "args": {
-                    "device_name": "default.qubit"
-                  },
-                  "module": "modules.devices.HelperClass",
-                  "requirements": [],
-                  "submodules": []
-                },
-                {
-                  "name": "default.qubit.autograd",
-                  "class": "HelperClass",
-                  "args": {
-                    "device_name": "default.qubit.autograd"
-                  },
-                  "module": "modules.devices.HelperClass",
-                  "requirements": [],
-                  "submodules": []
-                },
-                {
-                  "name": "qulacs.simulator",
-                  "class": "HelperClass",
-                  "args": {
-                    "device_name": "qulacs.simulator"
-                  },
-                  "module": "modules.devices.HelperClass",
-                  "requirements": [],
-                  "submodules": []
-                },
-                {
-                  "name": "lightning.gpu",
-                  "class": "HelperClass",
-                  "args": {
-                    "device_name": "lightning.gpu"
-                  },
-                  "module": "modules.devices.HelperClass",
-                  "requirements": [],
-                  "submodules": []
-                },
-                {
-                  "name": "lightning.qubit",
-                  "class": "HelperClass",
-                  "args": {
-                    "device_name": "lightning.qubit"
-                  },
-                  "module": "modules.devices.HelperClass",
-                  "requirements": [],
-                  "submodules": []
-                }
-              ]
-            }
-          ]
-        }
-      ],
-      "requirements": [
-        {
-          "name": "nnf",
-          "version": "0.4.1"
-        },
-        {
-          "name": "numpy",
-          "version": "1.26.4"
-        }
-      ]
-    },
-    {
-      "name": "TSP",
-      "class": "TSP",
-      "module": "modules.applications.optimization.TSP.TSP",
-      "submodules": [
-        {
-          "name": "Ising",
-          "class": "Ising",
-          "args": {},
-          "module": "modules.applications.optimization.TSP.mappings.ISING",
-          "requirements": [
-            {
-              "name": "networkx",
-              "version": "3.2.1"
-            },
-            {
-              "name": "numpy",
-              "version": "1.26.4"
-            },
-            {
-              "name": "dimod",
-              "version": "0.12.17"
-            },
-            {
-              "name": "more-itertools",
-              "version": "10.5.0"
-            },
-            {
-              "name": "qiskit-optimization",
-              "version": "0.6.1"
-            },
-            {
-              "name": "pyqubo",
-              "version": "1.4.0"
-            },
-            {
-              "name": "networkx",
-              "version": "3.2.1"
-            },
-            {
-              "name": "dwave_networkx",
-              "version": "0.8.15"
-            }
-          ],
-          "submodules": [
-            {
-              "name": "QAOA",
-              "class": "QAOA",
-              "args": {},
-              "module": "modules.solvers.QAOA",
-              "requirements": [
-                {
-                  "name": "amazon-braket-sdk",
-                  "version": "1.87.0"
-                },
-                {
-                  "name": "scipy",
-                  "version": "1.12.0"
-                },
-                {
-                  "name": "numpy",
-                  "version": "1.26.4"
-                }
-              ],
-              "submodules": [
-                {
-                  "name": "LocalSimulator",
-                  "class": "LocalSimulator",
-                  "args": {
-                    "device_name": "LocalSimulator"
-                  },
-                  "module": "modules.devices.braket.LocalSimulator",
-                  "requirements": [
-                    {
-                      "name": "amazon-braket-sdk",
-                      "version": "1.87.0"
-                    },
-                    {
-                      "name": "botocore",
-                      "version": "1.35.20"
-                    },
-                    {
-                      "name": "boto3",
-                      "version": "1.35.20"
-                    }
-                  ],
-                  "submodules": []
-                },
-                {
-                  "name": "arn:aws:braket:::device/quantum-simulator/amazon/sv1",
-                  "class": "SV1",
-                  "args": {
-                    "device_name": "SV1",
-                    "arn": "arn:aws:braket:::device/quantum-simulator/amazon/sv1"
-                  },
-                  "module": "modules.devices.braket.SV1",
-                  "requirements": [
-                    {
-                      "name": "amazon-braket-sdk",
-                      "version": "1.87.0"
-                    },
-                    {
-                      "name": "botocore",
-                      "version": "1.35.20"
-                    },
-                    {
-                      "name": "boto3",
-                      "version": "1.35.20"
-                    }
-                  ],
-                  "submodules": []
-                },
-                {
-                  "name": "arn:aws:braket:::device/quantum-simulator/amazon/tn1",
-                  "class": "TN1",
-                  "args": {
-                    "device_name": "TN1",
-                    "arn": "arn:aws:braket:::device/quantum-simulator/amazon/tn1"
-                  },
-                  "module": "modules.devices.braket.TN1",
-                  "requirements": [
-                    {
-                      "name": "amazon-braket-sdk",
-                      "version": "1.87.0"
-                    },
-                    {
-                      "name": "botocore",
-                      "version": "1.35.20"
-                    },
-                    {
-                      "name": "boto3",
-                      "version": "1.35.20"
-                    }
-                  ],
-                  "submodules": []
-                },
-                {
-                  "name": "arn:aws:braket:us-east-1::device/qpu/ionq/Harmony",
-                  "class": "Ionq",
-                  "args": {
-                    "device_name": "ionQ",
-                    "arn": "arn:aws:braket:us-east-1::device/qpu/ionq/Harmony"
-                  },
-                  "module": "modules.devices.braket.Ionq",
-                  "requirements": [
-                    {
-                      "name": "amazon-braket-sdk",
-                      "version": "1.87.0"
-                    },
-                    {
-                      "name": "botocore",
-                      "version": "1.35.20"
-                    },
-                    {
-                      "name": "boto3",
-                      "version": "1.35.20"
-                    }
-                  ],
-                  "submodules": []
-                },
-                {
-                  "name": "arn:aws:braket:us-west-1::device/qpu/rigetti/Aspen-M-3",
-                  "class": "Rigetti",
-                  "args": {
-                    "device_name": "Rigetti Aspen-9",
-                    "arn": "arn:aws:braket:us-west-1::device/qpu/rigetti/Aspen-M-3"
-                  },
-                  "module": "modules.devices.braket.Rigetti",
-                  "requirements": [
-                    {
-                      "name": "amazon-braket-sdk",
-                      "version": "1.87.0"
-                    },
-                    {
-                      "name": "botocore",
-                      "version": "1.35.20"
-                    },
-                    {
-                      "name": "boto3",
-                      "version": "1.35.20"
-                    }
-                  ],
-                  "submodules": []
-                }
-              ]
-            },
-            {
-              "name": "PennylaneQAOA",
-              "class": "PennylaneQAOA",
-              "args": {},
-              "module": "modules.solvers.PennylaneQAOA",
-              "requirements": [
-                {
-                  "name": "pennylane",
-                  "version": "0.37.0"
-                },
-                {
-                  "name": "pennylane-lightning",
-                  "version": "0.38.0"
-                },
-                {
-                  "name": "amazon-braket-pennylane-plugin",
-                  "version": "1.30.0"
-                },
-                {
-                  "name": "numpy",
-                  "version": "1.26.4"
-                }
-              ],
-              "submodules": [
-                {
-                  "name": "arn:aws:braket:::device/quantum-simulator/amazon/sv1",
-                  "class": "SV1",
-                  "args": {
-                    "device_name": "SV1",
-                    "arn": "arn:aws:braket:::device/quantum-simulator/amazon/sv1"
-                  },
-                  "module": "modules.devices.braket.SV1",
-                  "requirements": [
-                    {
-                      "name": "amazon-braket-sdk",
-                      "version": "1.87.0"
-                    },
-                    {
-                      "name": "botocore",
-                      "version": "1.35.20"
-                    },
-                    {
-                      "name": "boto3",
-                      "version": "1.35.20"
-                    }
-                  ],
-                  "submodules": []
-                },
-                {
-                  "name": "arn:aws:braket:::device/quantum-simulator/amazon/tn1",
-                  "class": "TN1",
-                  "args": {
-                    "device_name": "TN1",
-                    "arn": "arn:aws:braket:::device/quantum-simulator/amazon/tn1"
-                  },
-                  "module": "modules.devices.braket.TN1",
-                  "requirements": [
-                    {
-                      "name": "amazon-braket-sdk",
-                      "version": "1.87.0"
-                    },
-                    {
-                      "name": "botocore",
-                      "version": "1.35.20"
-                    },
-                    {
-                      "name": "boto3",
-                      "version": "1.35.20"
-                    }
-                  ],
-                  "submodules": []
-                },
-                {
-                  "name": "arn:aws:braket:us-east-1::device/qpu/ionq/Harmony",
-                  "class": "Ionq",
-                  "args": {
-                    "device_name": "ionq",
-                    "arn": "arn:aws:braket:us-east-1::device/qpu/ionq/Harmony"
-                  },
-                  "module": "modules.devices.braket.Ionq",
-                  "requirements": [
-                    {
-                      "name": "amazon-braket-sdk",
-                      "version": "1.87.0"
-                    },
-                    {
-                      "name": "botocore",
-                      "version": "1.35.20"
-                    },
-                    {
-                      "name": "boto3",
-                      "version": "1.35.20"
-                    }
-                  ],
-                  "submodules": []
-                },
-                {
-                  "name": "arn:aws:braket:us-west-1::device/qpu/rigetti/Aspen-M-3",
-                  "class": "Rigetti",
-                  "args": {
-                    "device_name": "Rigetti",
-                    "arn": "arn:aws:braket:us-west-1::device/qpu/rigetti/Aspen-M-3"
-                  },
-                  "module": "modules.devices.braket.Rigetti",
-                  "requirements": [
-                    {
-                      "name": "amazon-braket-sdk",
-                      "version": "1.87.0"
-                    },
-                    {
-                      "name": "botocore",
-                      "version": "1.35.20"
-                    },
-                    {
-                      "name": "boto3",
-                      "version": "1.35.20"
-                    }
-                  ],
-                  "submodules": []
-                },
-                {
-                  "name": "arn:aws:braket:eu-west-2::device/qpu/oqc/Lucy",
-                  "class": "OQC",
-                  "args": {
-                    "device_name": "OQC",
-                    "arn": "arn:aws:braket:eu-west-2::device/qpu/oqc/Lucy"
-                  },
-                  "module": "modules.devices.braket.OQC",
-                  "requirements": [
-                    {
-                      "name": "amazon-braket-sdk",
-                      "version": "1.87.0"
-                    },
-                    {
-                      "name": "botocore",
-                      "version": "1.35.20"
-                    },
-                    {
-                      "name": "boto3",
-                      "version": "1.35.20"
-                    }
-                  ],
-                  "submodules": []
-                },
-                {
-                  "name": "braket.local.qubit",
-                  "class": "HelperClass",
-                  "args": {
-                    "device_name": "braket.local.qubit"
-                  },
-                  "module": "modules.devices.HelperClass",
-                  "requirements": [],
-                  "submodules": []
-                },
-                {
-                  "name": "default.qubit",
-                  "class": "HelperClass",
-                  "args": {
-                    "device_name": "default.qubit"
-                  },
-                  "module": "modules.devices.HelperClass",
-                  "requirements": [],
-                  "submodules": []
-                },
-                {
-                  "name": "default.qubit.autograd",
-                  "class": "HelperClass",
-                  "args": {
-                    "device_name": "default.qubit.autograd"
-                  },
-                  "module": "modules.devices.HelperClass",
-                  "requirements": [],
-                  "submodules": []
-                },
-                {
-                  "name": "qulacs.simulator",
-                  "class": "HelperClass",
-                  "args": {
-                    "device_name": "qulacs.simulator"
-                  },
-                  "module": "modules.devices.HelperClass",
-                  "requirements": [],
-                  "submodules": []
-                },
-                {
-                  "name": "lightning.gpu",
-                  "class": "HelperClass",
-                  "args": {
-                    "device_name": "lightning.gpu"
-                  },
-                  "module": "modules.devices.HelperClass",
-                  "requirements": [],
-                  "submodules": []
-                },
-                {
-                  "name": "lightning.qubit",
-                  "class": "HelperClass",
-                  "args": {
-                    "device_name": "lightning.qubit"
-                  },
-                  "module": "modules.devices.HelperClass",
-                  "requirements": [],
-                  "submodules": []
-                }
-              ]
-            },
-            {
-              "name": "QiskitQAOA",
-              "class": "QiskitQAOA",
-              "args": {},
-              "module": "modules.solvers.QiskitQAOA",
-              "requirements": [
-                {
-                  "name": "qiskit",
-                  "version": "1.1.0"
-                },
-                {
-                  "name": "qiskit-optimization",
-                  "version": "0.6.1"
-                },
-                {
-                  "name": "numpy",
-                  "version": "1.26.4"
-                },
-                {
-                  "name": "qiskit-algorithms",
-                  "version": "0.3.0"
-                }
-              ],
-              "submodules": [
-                {
-                  "name": "qasm_simulator",
-                  "class": "HelperClass",
-                  "args": {
-                    "device_name": "qasm_simulator"
-                  },
-                  "module": "modules.devices.HelperClass",
-                  "requirements": [],
-                  "submodules": []
-                },
-                {
-                  "name": "qasm_simulator_gpu",
-                  "class": "HelperClass",
-                  "args": {
-                    "device_name": "qasm_simulator_gpu"
-                  },
-                  "module": "modules.devices.HelperClass",
-                  "requirements": [],
-                  "submodules": []
-                }
-              ]
-            }
-          ]
-        },
-        {
-          "name": "QUBO",
-          "class": "QUBO",
-          "args": {},
-          "module": "modules.applications.optimization.TSP.mappings.QUBO",
-          "requirements": [
-            {
-              "name": "networkx",
-              "version": "3.2.1"
-            },
-            {
-              "name": "dwave_networkx",
-              "version": "0.8.15"
-            }
-          ],
-          "submodules": [
-            {
-              "name": "Annealer",
-              "class": "Annealer",
-              "args": {},
-              "module": "modules.solvers.Annealer",
-              "requirements": [],
-              "submodules": [
-                {
-                  "name": "Simulated Annealer",
-                  "class": "SimulatedAnnealingSampler",
-                  "args": {},
-                  "module": "modules.devices.SimulatedAnnealingSampler",
-                  "requirements": [
-                    {
-                      "name": "dwave-samplers",
-                      "version": "1.3.0"
-                    }
-                  ],
-                  "submodules": []
-                }
-              ]
-            }
-          ]
-        },
-        {
-          "name": "GreedyClassicalTSP",
-          "class": "GreedyClassicalTSP",
-          "args": {},
-          "module": "modules.solvers.GreedyClassicalTSP",
-          "requirements": [
-            {
-              "name": "networkx",
-              "version": "3.2.1"
-            }
-          ],
-          "submodules": [
-            {
-              "name": "Local",
-              "class": "Local",
-              "args": {},
-              "module": "modules.devices.Local",
-              "requirements": [],
-              "submodules": []
-            }
-          ]
-        },
-        {
-          "name": "ReverseGreedyClassicalTSP",
-          "class": "ReverseGreedyClassicalTSP",
-          "args": {},
-          "module": "modules.solvers.ReverseGreedyClassicalTSP",
-          "requirements": [
-            {
-              "name": "networkx",
-              "version": "3.2.1"
-            }
-          ],
-          "submodules": [
-            {
-              "name": "Local",
-              "class": "Local",
-              "args": {},
-              "module": "modules.devices.Local",
-              "requirements": [],
-              "submodules": []
-            }
-          ]
-        },
-        {
-          "name": "RandomTSP",
-          "class": "RandomTSP",
-          "args": {},
-          "module": "modules.solvers.RandomClassicalTSP",
-          "requirements": [
-            {
-              "name": "networkx",
-              "version": "3.2.1"
-            }
-          ],
-          "submodules": [
-            {
-              "name": "Local",
-              "class": "Local",
-              "args": {},
-              "module": "modules.devices.Local",
-              "requirements": [],
-              "submodules": []
-            }
-          ]
-        }
-      ],
-      "requirements": [
-        {
-          "name": "networkx",
-          "version": "3.2.1"
-        },
-        {
-          "name": "numpy",
-          "version": "1.26.4"
-        }
-      ]
-    },
-    {
-      "name": "ACL",
-      "class": "ACL",
-      "module": "modules.applications.optimization.ACL.ACL",
-      "submodules": [
-        {
-          "name": "MIPsolverACL",
-          "class": "MIPaclp",
-          "args": {},
-          "module": "modules.solvers.MIPsolverACL",
-          "requirements": [
-            {
-              "name": "pulp",
-              "version": "2.9.0"
-            }
-          ],
-          "submodules": [
-            {
-              "name": "Local",
-              "class": "Local",
-              "args": {},
-              "module": "modules.devices.Local",
-              "requirements": [],
-              "submodules": []
-            }
-          ]
-        },
-        {
-          "name": "QUBO",
-          "class": "Qubo",
-          "args": {},
-          "module": "modules.applications.optimization.ACL.mappings.QUBO",
-          "requirements": [
-            {
-              "name": "numpy",
-              "version": "1.26.4"
-            },
-            {
-              "name": "qiskit-optimization",
-              "version": "0.6.1"
-            }
-          ],
-          "submodules": [
-            {
-              "name": "Annealer",
-              "class": "Annealer",
-              "args": {},
-              "module": "modules.solvers.Annealer",
-              "requirements": [],
-              "submodules": [
-                {
-                  "name": "Simulated Annealer",
-                  "class": "SimulatedAnnealingSampler",
-                  "args": {},
-                  "module": "modules.devices.SimulatedAnnealingSampler",
-                  "requirements": [
-                    {
-                      "name": "dwave-samplers",
-                      "version": "1.3.0"
-                    }
-                  ],
-                  "submodules": []
-                }
-              ]
-            }
-          ]
-        }
-      ],
-      "requirements": [
-        {
-          "name": "pulp",
-          "version": "2.9.0"
-        },
-        {
-          "name": "pandas",
-          "version": "2.2.2"
-        },
-        {
-          "name": "numpy",
-          "version": "1.26.4"
-        },
-        {
-          "name": "openpyxl",
-          "version": "3.1.5"
-        }
-      ]
-    },
-    {
-      "name": "MIS",
-      "class": "MIS",
-      "module": "modules.applications.optimization.MIS.MIS",
-      "submodules": [
-        {
-<<<<<<< HEAD
-          "name": "QIRO",
-          "class": "QIRO",
-          "args": {},
-          "module": "modules.applications.optimization.MIS.mappings.QIRO",
-          "requirements": [
-            {
-              "name": "qrisp",
-              "version": "0.5.2"
-            }
-          ],
-          "submodules": [
-            {
-              "name": "QrispQIRO",
-              "class": "QIROSolver",
-              "args": {},
-              "module": "modules.solvers.QrispQIRO",
-              "requirements": [
-                {
-                  "name": "qrisp",
-                  "version": "0.5.2"
-                }
-              ],
-              "submodules": [
-                {
-                  "name": "qrisp_simulator",
-                  "class": "QrispSimulator",
-                  "args": {},
-                  "module": "modules.devices.qrisp_simulator.QrispSimulator",
-                  "requirements": [
-                    {
-                      "name": "qrisp",
-                      "version": "0.5.2"
-                    }
-                  ],
-                  "submodules": []
-                }
-              ]
-            }
-          ]
-        },
-        {
-=======
->>>>>>> f6aa1001
-          "name": "NeutralAtom",
-          "class": "NeutralAtom",
-          "args": {},
-          "module": "modules.applications.optimization.MIS.mappings.NeutralAtom",
-          "requirements": [
-            {
-              "name": "pulser",
-              "version": "0.19.0"
-            }
-          ],
-          "submodules": [
-            {
-              "name": "NeutralAtomMIS",
-              "class": "NeutralAtomMIS",
-              "args": {},
-              "module": "modules.solvers.NeutralAtomMIS",
-              "requirements": [
-                {
-                  "name": "pulser",
-                  "version": "0.19.0"
-                }
-              ],
-              "submodules": [
-                {
-                  "name": "MockNeutralAtomDevice",
-                  "class": "MockNeutralAtomDevice",
-                  "args": {},
-                  "module": "modules.devices.pulser.MockNeutralAtomDevice",
-                  "requirements": [
-                    {
-                      "name": "pulser",
-                      "version": "0.19.0"
-                    }
-                  ],
-                  "submodules": []
-                }
-              ]
-            }
-          ]
-        }
-      ],
-      "requirements": []
-    },
-    {
-      "name": "SCP",
-      "class": "SCP",
-      "module": "modules.applications.optimization.SCP.SCP",
-      "submodules": [
-        {
-          "name": "qubovertQUBO",
-          "class": "QubovertQUBO",
-          "args": {},
-          "module": "modules.applications.optimization.SCP.mappings.qubovertQUBO",
-          "requirements": [
-            {
-              "name": "qubovert",
-              "version": "1.2.5"
-            }
-          ],
-          "submodules": [
-            {
-              "name": "Annealer",
-              "class": "Annealer",
-              "args": {},
-              "module": "modules.solvers.Annealer",
-              "requirements": [],
-              "submodules": [
-                {
-                  "name": "Simulated Annealer",
-                  "class": "SimulatedAnnealingSampler",
-                  "args": {},
-                  "module": "modules.devices.SimulatedAnnealingSampler",
-                  "requirements": [
-                    {
-                      "name": "dwave-samplers",
-                      "version": "1.3.0"
-                    }
-                  ],
-                  "submodules": []
-                }
-              ]
-            }
-          ]
-        }
-      ],
-      "requirements": []
-    },
-    {
-      "name": "GenerativeModeling",
-      "class": "GenerativeModeling",
-      "module": "modules.applications.qml.generative_modeling.GenerativeModeling",
-      "submodules": [
-        {
-          "name": "Continuous Data",
-          "class": "ContinuousData",
-          "args": {},
-          "module": "modules.applications.qml.generative_modeling.data.data_handler.ContinuousData",
-          "requirements": [
-            {
-              "name": "numpy",
-              "version": "1.26.4"
-            }
-          ],
-          "submodules": [
-            {
-              "name": "PIT",
-              "class": "PIT",
-              "args": {},
-              "module": "modules.applications.qml.generative_modeling.transformations.PIT",
-              "requirements": [
-                {
-                  "name": "numpy",
-                  "version": "1.26.4"
-                },
-                {
-                  "name": "pandas",
-                  "version": "2.2.2"
-                }
-              ],
-              "submodules": [
-                {
-                  "name": "CircuitCopula",
-                  "class": "CircuitCopula",
-                  "args": {},
-<<<<<<< HEAD
-                  "module": "modules.circuits.CircuitCopula",
-=======
-                  "module": "modules.applications.qml.generative_modeling.circuits.CircuitCopula",
->>>>>>> f6aa1001
-                  "requirements": [
-                    {
-                      "name": "scipy",
-                      "version": "1.12.0"
-                    }
-                  ],
-                  "submodules": [
-                    {
-                      "name": "LibraryQiskit",
-                      "class": "LibraryQiskit",
-                      "args": {},
-                      "module": "modules.applications.qml.generative_modeling.mappings.LibraryQiskit",
-                      "requirements": [
-                        {
-                          "name": "qiskit",
-                          "version": "1.1.0"
-                        },
-                        {
-                          "name": "numpy",
-                          "version": "1.26.4"
-                        }
-                      ],
-                      "submodules": [
-                        {
-                          "name": "QCBM",
-                          "class": "QCBM",
-                          "args": {},
-<<<<<<< HEAD
-                          "module": "modules.training.QCBM",
-=======
-                          "module": "modules.applications.qml.generative_modeling.training.QCBM",
->>>>>>> f6aa1001
-                          "requirements": [
-                            {
-                              "name": "numpy",
-                              "version": "1.26.4"
-                            },
-                            {
-                              "name": "cma",
-                              "version": "4.0.0"
-                            },
-                            {
-                              "name": "matplotlib",
-                              "version": "3.7.5"
-                            },
-                            {
-                              "name": "tensorboard",
-                              "version": "2.17.0"
-                            },
-                            {
-                              "name": "tensorboardX",
-                              "version": "2.6.2.2"
-                            }
-                          ],
-                          "submodules": []
-                        },
-                        {
-                          "name": "QGAN",
-                          "class": "QGAN",
-                          "args": {},
-<<<<<<< HEAD
-                          "module": "modules.training.QGAN",
-=======
-                          "module": "modules.applications.qml.generative_modeling.training.QGAN",
->>>>>>> f6aa1001
-                          "requirements": [
-                            {
-                              "name": "numpy",
-                              "version": "1.26.4"
-                            },
-                            {
-                              "name": "torch",
-                              "version": "2.2.0"
-                            },
-                            {
-                              "name": "matplotlib",
-                              "version": "3.7.5"
-                            },
-                            {
-                              "name": "tensorboard",
-                              "version": "2.17.0"
-                            },
-                            {
-                              "name": "tensorboardX",
-                              "version": "2.6.2.2"
-                            }
-                          ],
-                          "submodules": []
-                        },
-                        {
-                          "name": "Inference",
-                          "class": "Inference",
-                          "args": {},
-<<<<<<< HEAD
-                          "module": "modules.training.Inference",
-=======
-                          "module": "modules.applications.qml.generative_modeling.training.Inference",
->>>>>>> f6aa1001
-                          "requirements": [
-                            {
-                              "name": "numpy",
-                              "version": "1.26.4"
-                            }
-                          ],
-                          "submodules": []
-                        }
-                      ]
-                    },
-                    {
-                      "name": "LibraryPennylane",
-                      "class": "LibraryPennylane",
-                      "args": {},
-                      "module": "modules.applications.qml.generative_modeling.mappings.LibraryPennylane",
-                      "requirements": [
-                        {
-                          "name": "pennylane",
-                          "version": "0.37.0"
-                        },
-                        {
-                          "name": "pennylane-lightning",
-                          "version": "0.38.0"
-                        },
-                        {
-                          "name": "numpy",
-                          "version": "1.26.4"
-                        },
-                        {
-                          "name": "jax",
-                          "version": "0.4.30"
-                        },
-                        {
-                          "name": "jaxlib",
-                          "version": "0.4.30"
-                        }
-                      ],
-                      "submodules": [
-                        {
-                          "name": "QCBM",
-                          "class": "QCBM",
-                          "args": {},
-<<<<<<< HEAD
-                          "module": "modules.training.QCBM",
-=======
-                          "module": "modules.applications.qml.generative_modeling.training.QCBM",
->>>>>>> f6aa1001
-                          "requirements": [
-                            {
-                              "name": "numpy",
-                              "version": "1.26.4"
-                            },
-                            {
-                              "name": "cma",
-                              "version": "4.0.0"
-                            },
-                            {
-                              "name": "matplotlib",
-                              "version": "3.7.5"
-                            },
-                            {
-                              "name": "tensorboard",
-                              "version": "2.17.0"
-                            },
-                            {
-                              "name": "tensorboardX",
-                              "version": "2.6.2.2"
-                            }
-                          ],
-                          "submodules": []
-                        },
-                        {
-                          "name": "QGAN",
-                          "class": "QGAN",
-                          "args": {},
-<<<<<<< HEAD
-                          "module": "modules.training.QGAN",
-=======
-                          "module": "modules.applications.qml.generative_modeling.training.QGAN",
->>>>>>> f6aa1001
-                          "requirements": [
-                            {
-                              "name": "numpy",
-                              "version": "1.26.4"
-                            },
-                            {
-                              "name": "torch",
-                              "version": "2.2.0"
-                            },
-                            {
-                              "name": "matplotlib",
-                              "version": "3.7.5"
-                            },
-                            {
-                              "name": "tensorboard",
-                              "version": "2.17.0"
-                            },
-                            {
-                              "name": "tensorboardX",
-                              "version": "2.6.2.2"
-                            }
-                          ],
-                          "submodules": []
-                        },
-                        {
-                          "name": "Inference",
-                          "class": "Inference",
-                          "args": {},
-<<<<<<< HEAD
-                          "module": "modules.training.Inference",
-=======
-                          "module": "modules.applications.qml.generative_modeling.training.Inference",
->>>>>>> f6aa1001
-                          "requirements": [
-                            {
-                              "name": "numpy",
-                              "version": "1.26.4"
-                            }
-                          ],
-                          "submodules": []
-                        }
-                      ]
-                    },
-                    {
-                      "name": "CustomQiskitNoisyBackend",
-                      "class": "CustomQiskitNoisyBackend",
-                      "args": {},
-                      "module": "modules.applications.qml.generative_modeling.mappings.CustomQiskitNoisyBackend",
-                      "requirements": [
-                        {
-                          "name": "qiskit",
-                          "version": "1.1.0"
-                        },
-                        {
-                          "name": "qiskit_aer",
-                          "version": "0.15.0"
-                        },
-                        {
-                          "name": "numpy",
-                          "version": "1.26.4"
-                        }
-                      ],
-                      "submodules": [
-                        {
-                          "name": "QCBM",
-                          "class": "QCBM",
-                          "args": {},
-<<<<<<< HEAD
-                          "module": "modules.training.QCBM",
-=======
-                          "module": "modules.applications.qml.generative_modeling.training.QCBM",
->>>>>>> f6aa1001
-                          "requirements": [
-                            {
-                              "name": "numpy",
-                              "version": "1.26.4"
-                            },
-                            {
-                              "name": "cma",
-                              "version": "4.0.0"
-                            },
-                            {
-                              "name": "matplotlib",
-                              "version": "3.7.5"
-                            },
-                            {
-                              "name": "tensorboard",
-                              "version": "2.17.0"
-                            },
-                            {
-                              "name": "tensorboardX",
-                              "version": "2.6.2.2"
-                            }
-                          ],
-                          "submodules": []
-                        },
-                        {
-                          "name": "Inference",
-                          "class": "Inference",
-                          "args": {},
-<<<<<<< HEAD
-                          "module": "modules.training.Inference",
-=======
-                          "module": "modules.applications.qml.generative_modeling.training.Inference",
->>>>>>> f6aa1001
-                          "requirements": [
-                            {
-                              "name": "numpy",
-                              "version": "1.26.4"
-                            }
-                          ],
-                          "submodules": []
-                        }
-                      ]
-                    },
-                    {
-                      "name": "PresetQiskitNoisyBackend",
-                      "class": "PresetQiskitNoisyBackend",
-                      "args": {},
-                      "module": "modules.applications.qml.generative_modeling.mappings.PresetQiskitNoisyBackend",
-                      "requirements": [
-                        {
-                          "name": "qiskit",
-                          "version": "1.1.0"
-                        },
-                        {
-                          "name": "qiskit_ibm_runtime",
-                          "version": "0.29.0"
-                        },
-                        {
-                          "name": "qiskit_aer",
-                          "version": "0.15.0"
-                        },
-                        {
-                          "name": "numpy",
-                          "version": "1.26.4"
-                        }
-                      ],
-                      "submodules": [
-                        {
-                          "name": "QCBM",
-                          "class": "QCBM",
-                          "args": {},
-<<<<<<< HEAD
-                          "module": "modules.training.QCBM",
-=======
-                          "module": "modules.applications.qml.generative_modeling.training.QCBM",
->>>>>>> f6aa1001
-                          "requirements": [
-                            {
-                              "name": "numpy",
-                              "version": "1.26.4"
-                            },
-                            {
-                              "name": "cma",
-                              "version": "4.0.0"
-                            },
-                            {
-                              "name": "matplotlib",
-                              "version": "3.7.5"
-                            },
-                            {
-                              "name": "tensorboard",
-                              "version": "2.17.0"
-                            },
-                            {
-                              "name": "tensorboardX",
-                              "version": "2.6.2.2"
-                            }
-                          ],
-                          "submodules": []
-                        },
-                        {
-                          "name": "Inference",
-                          "class": "Inference",
-                          "args": {},
-<<<<<<< HEAD
-                          "module": "modules.training.Inference",
-=======
-                          "module": "modules.applications.qml.generative_modeling.training.Inference",
->>>>>>> f6aa1001
-                          "requirements": [
-                            {
-                              "name": "numpy",
-                              "version": "1.26.4"
-                            }
-                          ],
-                          "submodules": []
-                        }
-                      ]
-                    }
-                  ]
-                }
-              ]
-            },
-            {
-              "name": "MinMax",
-              "class": "MinMax",
-              "args": {},
-              "module": "modules.applications.qml.generative_modeling.transformations.MinMax",
-              "requirements": [
-                {
-                  "name": "numpy",
-                  "version": "1.26.4"
-                }
-              ],
-              "submodules": [
-                {
-                  "name": "CircuitStandard",
-                  "class": "CircuitStandard",
-                  "args": {},
-<<<<<<< HEAD
-                  "module": "modules.circuits.CircuitStandard",
-=======
-                  "module": "modules.applications.qml.generative_modeling.circuits.CircuitStandard",
->>>>>>> f6aa1001
-                  "requirements": [],
-                  "submodules": [
-                    {
-                      "name": "LibraryQiskit",
-                      "class": "LibraryQiskit",
-                      "args": {},
-                      "module": "modules.applications.qml.generative_modeling.mappings.LibraryQiskit",
-                      "requirements": [
-                        {
-                          "name": "qiskit",
-                          "version": "1.1.0"
-                        },
-                        {
-                          "name": "numpy",
-                          "version": "1.26.4"
-                        }
-                      ],
-                      "submodules": [
-                        {
-                          "name": "QCBM",
-                          "class": "QCBM",
-                          "args": {},
-<<<<<<< HEAD
-                          "module": "modules.training.QCBM",
-=======
-                          "module": "modules.applications.qml.generative_modeling.training.QCBM",
->>>>>>> f6aa1001
-                          "requirements": [
-                            {
-                              "name": "numpy",
-                              "version": "1.26.4"
-                            },
-                            {
-                              "name": "cma",
-                              "version": "4.0.0"
-                            },
-                            {
-                              "name": "matplotlib",
-                              "version": "3.7.5"
-                            },
-                            {
-                              "name": "tensorboard",
-                              "version": "2.17.0"
-                            },
-                            {
-                              "name": "tensorboardX",
-                              "version": "2.6.2.2"
-                            }
-                          ],
-                          "submodules": []
-                        },
-                        {
-                          "name": "QGAN",
-                          "class": "QGAN",
-                          "args": {},
-<<<<<<< HEAD
-                          "module": "modules.training.QGAN",
-=======
-                          "module": "modules.applications.qml.generative_modeling.training.QGAN",
->>>>>>> f6aa1001
-                          "requirements": [
-                            {
-                              "name": "numpy",
-                              "version": "1.26.4"
-                            },
-                            {
-                              "name": "torch",
-                              "version": "2.2.0"
-                            },
-                            {
-                              "name": "matplotlib",
-                              "version": "3.7.5"
-                            },
-                            {
-                              "name": "tensorboard",
-                              "version": "2.17.0"
-                            },
-                            {
-                              "name": "tensorboardX",
-                              "version": "2.6.2.2"
-                            }
-                          ],
-                          "submodules": []
-                        },
-                        {
-                          "name": "Inference",
-                          "class": "Inference",
-                          "args": {},
-<<<<<<< HEAD
-                          "module": "modules.training.Inference",
-=======
-                          "module": "modules.applications.qml.generative_modeling.training.Inference",
->>>>>>> f6aa1001
-                          "requirements": [
-                            {
-                              "name": "numpy",
-                              "version": "1.26.4"
-                            }
-                          ],
-                          "submodules": []
-                        }
-                      ]
-                    },
-                    {
-                      "name": "LibraryPennylane",
-                      "class": "LibraryPennylane",
-                      "args": {},
-                      "module": "modules.applications.qml.generative_modeling.mappings.LibraryPennylane",
-                      "requirements": [
-                        {
-                          "name": "pennylane",
-                          "version": "0.37.0"
-                        },
-                        {
-                          "name": "pennylane-lightning",
-                          "version": "0.38.0"
-                        },
-                        {
-                          "name": "numpy",
-                          "version": "1.26.4"
-                        },
-                        {
-                          "name": "jax",
-                          "version": "0.4.30"
-                        },
-                        {
-                          "name": "jaxlib",
-                          "version": "0.4.30"
-                        }
-                      ],
-                      "submodules": [
-                        {
-                          "name": "QCBM",
-                          "class": "QCBM",
-                          "args": {},
-<<<<<<< HEAD
-                          "module": "modules.training.QCBM",
-=======
-                          "module": "modules.applications.qml.generative_modeling.training.QCBM",
->>>>>>> f6aa1001
-                          "requirements": [
-                            {
-                              "name": "numpy",
-                              "version": "1.26.4"
-                            },
-                            {
-                              "name": "cma",
-                              "version": "4.0.0"
-                            },
-                            {
-                              "name": "matplotlib",
-                              "version": "3.7.5"
-                            },
-                            {
-                              "name": "tensorboard",
-                              "version": "2.17.0"
-                            },
-                            {
-                              "name": "tensorboardX",
-                              "version": "2.6.2.2"
-                            }
-                          ],
-                          "submodules": []
-                        },
-                        {
-                          "name": "QGAN",
-                          "class": "QGAN",
-                          "args": {},
-<<<<<<< HEAD
-                          "module": "modules.training.QGAN",
-=======
-                          "module": "modules.applications.qml.generative_modeling.training.QGAN",
->>>>>>> f6aa1001
-                          "requirements": [
-                            {
-                              "name": "numpy",
-                              "version": "1.26.4"
-                            },
-                            {
-                              "name": "torch",
-                              "version": "2.2.0"
-                            },
-                            {
-                              "name": "matplotlib",
-                              "version": "3.7.5"
-                            },
-                            {
-                              "name": "tensorboard",
-                              "version": "2.17.0"
-                            },
-                            {
-                              "name": "tensorboardX",
-                              "version": "2.6.2.2"
-                            }
-                          ],
-                          "submodules": []
-                        },
-                        {
-                          "name": "Inference",
-                          "class": "Inference",
-                          "args": {},
-<<<<<<< HEAD
-                          "module": "modules.training.Inference",
-=======
-                          "module": "modules.applications.qml.generative_modeling.training.Inference",
->>>>>>> f6aa1001
-                          "requirements": [
-                            {
-                              "name": "numpy",
-                              "version": "1.26.4"
-                            }
-                          ],
-                          "submodules": []
-                        }
-                      ]
-                    },
-                    {
-                      "name": "CustomQiskitNoisyBackend",
-                      "class": "CustomQiskitNoisyBackend",
-                      "args": {},
-                      "module": "modules.applications.qml.generative_modeling.mappings.CustomQiskitNoisyBackend",
-                      "requirements": [
-                        {
-                          "name": "qiskit",
-                          "version": "1.1.0"
-                        },
-                        {
-                          "name": "qiskit_aer",
-                          "version": "0.15.0"
-                        },
-                        {
-                          "name": "numpy",
-                          "version": "1.26.4"
-                        }
-                      ],
-                      "submodules": [
-                        {
-                          "name": "QCBM",
-                          "class": "QCBM",
-                          "args": {},
-<<<<<<< HEAD
-                          "module": "modules.training.QCBM",
-=======
-                          "module": "modules.applications.qml.generative_modeling.training.QCBM",
->>>>>>> f6aa1001
-                          "requirements": [
-                            {
-                              "name": "numpy",
-                              "version": "1.26.4"
-                            },
-                            {
-                              "name": "cma",
-                              "version": "4.0.0"
-                            },
-                            {
-                              "name": "matplotlib",
-                              "version": "3.7.5"
-                            },
-                            {
-                              "name": "tensorboard",
-                              "version": "2.17.0"
-                            },
-                            {
-                              "name": "tensorboardX",
-                              "version": "2.6.2.2"
-                            }
-                          ],
-                          "submodules": []
-                        },
-                        {
-                          "name": "Inference",
-                          "class": "Inference",
-                          "args": {},
-<<<<<<< HEAD
-                          "module": "modules.training.Inference",
-=======
-                          "module": "modules.applications.qml.generative_modeling.training.Inference",
->>>>>>> f6aa1001
-                          "requirements": [
-                            {
-                              "name": "numpy",
-                              "version": "1.26.4"
-                            }
-                          ],
-                          "submodules": []
-                        }
-                      ]
-                    },
-                    {
-                      "name": "PresetQiskitNoisyBackend",
-                      "class": "PresetQiskitNoisyBackend",
-                      "args": {},
-                      "module": "modules.applications.qml.generative_modeling.mappings.PresetQiskitNoisyBackend",
-                      "requirements": [
-                        {
-                          "name": "qiskit",
-                          "version": "1.1.0"
-                        },
-                        {
-                          "name": "qiskit_ibm_runtime",
-                          "version": "0.29.0"
-                        },
-                        {
-                          "name": "qiskit_aer",
-                          "version": "0.15.0"
-                        },
-                        {
-                          "name": "numpy",
-                          "version": "1.26.4"
-                        }
-                      ],
-                      "submodules": [
-                        {
-                          "name": "QCBM",
-                          "class": "QCBM",
-                          "args": {},
-<<<<<<< HEAD
-                          "module": "modules.training.QCBM",
-=======
-                          "module": "modules.applications.qml.generative_modeling.training.QCBM",
->>>>>>> f6aa1001
-                          "requirements": [
-                            {
-                              "name": "numpy",
-                              "version": "1.26.4"
-                            },
-                            {
-                              "name": "cma",
-                              "version": "4.0.0"
-                            },
-                            {
-                              "name": "matplotlib",
-                              "version": "3.7.5"
-                            },
-                            {
-                              "name": "tensorboard",
-                              "version": "2.17.0"
-                            },
-                            {
-                              "name": "tensorboardX",
-                              "version": "2.6.2.2"
-                            }
-                          ],
-                          "submodules": []
-                        },
-                        {
-                          "name": "Inference",
-                          "class": "Inference",
-                          "args": {},
-<<<<<<< HEAD
-                          "module": "modules.training.Inference",
-=======
-                          "module": "modules.applications.qml.generative_modeling.training.Inference",
->>>>>>> f6aa1001
-                          "requirements": [
-                            {
-                              "name": "numpy",
-                              "version": "1.26.4"
-                            }
-                          ],
-                          "submodules": []
-                        }
-                      ]
-                    }
-                  ]
-                },
-                {
-                  "name": "CircuitCardinality",
-                  "class": "CircuitCardinality",
-                  "args": {},
-<<<<<<< HEAD
-                  "module": "modules.circuits.CircuitCardinality",
-=======
-                  "module": "modules.applications.qml.generative_modeling.circuits.CircuitCardinality",
->>>>>>> f6aa1001
-                  "requirements": [],
-                  "submodules": [
-                    {
-                      "name": "LibraryQiskit",
-                      "class": "LibraryQiskit",
-                      "args": {},
-                      "module": "modules.applications.qml.generative_modeling.mappings.LibraryQiskit",
-                      "requirements": [
-                        {
-                          "name": "qiskit",
-                          "version": "1.1.0"
-                        },
-                        {
-                          "name": "numpy",
-                          "version": "1.26.4"
-                        }
-                      ],
-                      "submodules": [
-                        {
-                          "name": "QCBM",
-                          "class": "QCBM",
-                          "args": {},
-<<<<<<< HEAD
-                          "module": "modules.training.QCBM",
-=======
-                          "module": "modules.applications.qml.generative_modeling.training.QCBM",
->>>>>>> f6aa1001
-                          "requirements": [
-                            {
-                              "name": "numpy",
-                              "version": "1.26.4"
-                            },
-                            {
-                              "name": "cma",
-                              "version": "4.0.0"
-                            },
-                            {
-                              "name": "matplotlib",
-                              "version": "3.7.5"
-                            },
-                            {
-                              "name": "tensorboard",
-                              "version": "2.17.0"
-                            },
-                            {
-                              "name": "tensorboardX",
-                              "version": "2.6.2.2"
-                            }
-                          ],
-                          "submodules": []
-                        },
-                        {
-                          "name": "QGAN",
-                          "class": "QGAN",
-                          "args": {},
-<<<<<<< HEAD
-                          "module": "modules.training.QGAN",
-=======
-                          "module": "modules.applications.qml.generative_modeling.training.QGAN",
->>>>>>> f6aa1001
-                          "requirements": [
-                            {
-                              "name": "numpy",
-                              "version": "1.26.4"
-                            },
-                            {
-                              "name": "torch",
-                              "version": "2.2.0"
-                            },
-                            {
-                              "name": "matplotlib",
-                              "version": "3.7.5"
-                            },
-                            {
-                              "name": "tensorboard",
-                              "version": "2.17.0"
-                            },
-                            {
-                              "name": "tensorboardX",
-                              "version": "2.6.2.2"
-                            }
-                          ],
-                          "submodules": []
-                        },
-                        {
-                          "name": "Inference",
-                          "class": "Inference",
-                          "args": {},
-<<<<<<< HEAD
-                          "module": "modules.training.Inference",
-=======
-                          "module": "modules.applications.qml.generative_modeling.training.Inference",
->>>>>>> f6aa1001
-                          "requirements": [
-                            {
-                              "name": "numpy",
-                              "version": "1.26.4"
-                            }
-                          ],
-                          "submodules": []
-                        }
-                      ]
-                    },
-                    {
-                      "name": "LibraryPennylane",
-                      "class": "LibraryPennylane",
-                      "args": {},
-                      "module": "modules.applications.qml.generative_modeling.mappings.LibraryPennylane",
-                      "requirements": [
-                        {
-                          "name": "pennylane",
-                          "version": "0.37.0"
-                        },
-                        {
-                          "name": "pennylane-lightning",
-                          "version": "0.38.0"
-                        },
-                        {
-                          "name": "numpy",
-                          "version": "1.26.4"
-                        },
-                        {
-                          "name": "jax",
-                          "version": "0.4.30"
-                        },
-                        {
-                          "name": "jaxlib",
-                          "version": "0.4.30"
-                        }
-                      ],
-                      "submodules": [
-                        {
-                          "name": "QCBM",
-                          "class": "QCBM",
-                          "args": {},
-<<<<<<< HEAD
-                          "module": "modules.training.QCBM",
-=======
-                          "module": "modules.applications.qml.generative_modeling.training.QCBM",
->>>>>>> f6aa1001
-                          "requirements": [
-                            {
-                              "name": "numpy",
-                              "version": "1.26.4"
-                            },
-                            {
-                              "name": "cma",
-                              "version": "4.0.0"
-                            },
-                            {
-                              "name": "matplotlib",
-                              "version": "3.7.5"
-                            },
-                            {
-                              "name": "tensorboard",
-                              "version": "2.17.0"
-                            },
-                            {
-                              "name": "tensorboardX",
-                              "version": "2.6.2.2"
-                            }
-                          ],
-                          "submodules": []
-                        },
-                        {
-                          "name": "QGAN",
-                          "class": "QGAN",
-                          "args": {},
-<<<<<<< HEAD
-                          "module": "modules.training.QGAN",
-=======
-                          "module": "modules.applications.qml.generative_modeling.training.QGAN",
->>>>>>> f6aa1001
-                          "requirements": [
-                            {
-                              "name": "numpy",
-                              "version": "1.26.4"
-                            },
-                            {
-                              "name": "torch",
-                              "version": "2.2.0"
-                            },
-                            {
-                              "name": "matplotlib",
-                              "version": "3.7.5"
-                            },
-                            {
-                              "name": "tensorboard",
-                              "version": "2.17.0"
-                            },
-                            {
-                              "name": "tensorboardX",
-                              "version": "2.6.2.2"
-                            }
-                          ],
-                          "submodules": []
-                        },
-                        {
-                          "name": "Inference",
-                          "class": "Inference",
-                          "args": {},
-<<<<<<< HEAD
-                          "module": "modules.training.Inference",
-=======
-                          "module": "modules.applications.qml.generative_modeling.training.Inference",
->>>>>>> f6aa1001
-                          "requirements": [
-                            {
-                              "name": "numpy",
-                              "version": "1.26.4"
-                            }
-                          ],
-                          "submodules": []
-                        }
-                      ]
-                    },
-                    {
-                      "name": "CustomQiskitNoisyBackend",
-                      "class": "CustomQiskitNoisyBackend",
-                      "args": {},
-                      "module": "modules.applications.qml.generative_modeling.mappings.CustomQiskitNoisyBackend",
-                      "requirements": [
-                        {
-                          "name": "qiskit",
-                          "version": "1.1.0"
-                        },
-                        {
-                          "name": "qiskit_aer",
-                          "version": "0.15.0"
-                        },
-                        {
-                          "name": "numpy",
-                          "version": "1.26.4"
-                        }
-                      ],
-                      "submodules": [
-                        {
-                          "name": "QCBM",
-                          "class": "QCBM",
-                          "args": {},
-<<<<<<< HEAD
-                          "module": "modules.training.QCBM",
-=======
-                          "module": "modules.applications.qml.generative_modeling.training.QCBM",
->>>>>>> f6aa1001
-                          "requirements": [
-                            {
-                              "name": "numpy",
-                              "version": "1.26.4"
-                            },
-                            {
-                              "name": "cma",
-                              "version": "4.0.0"
-                            },
-                            {
-                              "name": "matplotlib",
-                              "version": "3.7.5"
-                            },
-                            {
-                              "name": "tensorboard",
-                              "version": "2.17.0"
-                            },
-                            {
-                              "name": "tensorboardX",
-                              "version": "2.6.2.2"
-                            }
-                          ],
-                          "submodules": []
-                        },
-                        {
-                          "name": "Inference",
-                          "class": "Inference",
-                          "args": {},
-<<<<<<< HEAD
-                          "module": "modules.training.Inference",
-=======
-                          "module": "modules.applications.qml.generative_modeling.training.Inference",
->>>>>>> f6aa1001
-                          "requirements": [
-                            {
-                              "name": "numpy",
-                              "version": "1.26.4"
-                            }
-                          ],
-                          "submodules": []
-                        }
-                      ]
-                    },
-                    {
-                      "name": "PresetQiskitNoisyBackend",
-                      "class": "PresetQiskitNoisyBackend",
-                      "args": {},
-                      "module": "modules.applications.qml.generative_modeling.mappings.PresetQiskitNoisyBackend",
-                      "requirements": [
-                        {
-                          "name": "qiskit",
-                          "version": "1.1.0"
-                        },
-                        {
-                          "name": "qiskit_ibm_runtime",
-                          "version": "0.29.0"
-                        },
-                        {
-                          "name": "qiskit_aer",
-                          "version": "0.15.0"
-                        },
-                        {
-                          "name": "numpy",
-                          "version": "1.26.4"
-                        }
-                      ],
-                      "submodules": [
-                        {
-                          "name": "QCBM",
-                          "class": "QCBM",
-                          "args": {},
-<<<<<<< HEAD
-                          "module": "modules.training.QCBM",
-=======
-                          "module": "modules.applications.qml.generative_modeling.training.QCBM",
->>>>>>> f6aa1001
-                          "requirements": [
-                            {
-                              "name": "numpy",
-                              "version": "1.26.4"
-                            },
-                            {
-                              "name": "cma",
-                              "version": "4.0.0"
-                            },
-                            {
-                              "name": "matplotlib",
-                              "version": "3.7.5"
-                            },
-                            {
-                              "name": "tensorboard",
-                              "version": "2.17.0"
-                            },
-                            {
-                              "name": "tensorboardX",
-                              "version": "2.6.2.2"
-                            }
-                          ],
-                          "submodules": []
-                        },
-                        {
-                          "name": "Inference",
-                          "class": "Inference",
-                          "args": {},
-<<<<<<< HEAD
-                          "module": "modules.training.Inference",
-=======
-                          "module": "modules.applications.qml.generative_modeling.training.Inference",
->>>>>>> f6aa1001
-                          "requirements": [
-                            {
-                              "name": "numpy",
-                              "version": "1.26.4"
-                            }
-                          ],
-                          "submodules": []
-                        }
-                      ]
-                    }
-                  ]
-                }
-              ]
-            }
-          ]
-        },
-        {
-          "name": "Discrete Data",
-          "class": "DiscreteData",
-          "args": {},
-          "module": "modules.applications.qml.generative_modeling.data.data_handler.DiscreteData",
-          "requirements": [
-            {
-              "name": "numpy",
-              "version": "1.26.4"
-            }
-          ],
-          "submodules": [
-            {
-              "name": "CircuitCardinality",
-              "class": "CircuitCardinality",
-              "args": {},
-<<<<<<< HEAD
-              "module": "modules.circuits.CircuitCardinality",
-=======
-              "module": "modules.applications.qml.generative_modeling.circuits.CircuitCardinality",
->>>>>>> f6aa1001
-              "requirements": [],
-              "submodules": [
-                {
-                  "name": "LibraryQiskit",
-                  "class": "LibraryQiskit",
-                  "args": {},
-                  "module": "modules.applications.qml.generative_modeling.mappings.LibraryQiskit",
-                  "requirements": [
-                    {
-                      "name": "qiskit",
-                      "version": "1.1.0"
-                    },
-                    {
-                      "name": "numpy",
-                      "version": "1.26.4"
-                    }
-                  ],
-                  "submodules": [
-                    {
-                      "name": "QCBM",
-                      "class": "QCBM",
-                      "args": {},
-<<<<<<< HEAD
-                      "module": "modules.training.QCBM",
-=======
-                      "module": "modules.applications.qml.generative_modeling.training.QCBM",
->>>>>>> f6aa1001
-                      "requirements": [
-                        {
-                          "name": "numpy",
-                          "version": "1.26.4"
-                        },
-                        {
-                          "name": "cma",
-                          "version": "4.0.0"
-                        },
-                        {
-                          "name": "matplotlib",
-                          "version": "3.7.5"
-                        },
-                        {
-                          "name": "tensorboard",
-                          "version": "2.17.0"
-                        },
-                        {
-                          "name": "tensorboardX",
-                          "version": "2.6.2.2"
-                        }
-                      ],
-                      "submodules": []
-                    },
-                    {
-                      "name": "QGAN",
-                      "class": "QGAN",
-                      "args": {},
-<<<<<<< HEAD
-                      "module": "modules.training.QGAN",
-=======
-                      "module": "modules.applications.qml.generative_modeling.training.QGAN",
->>>>>>> f6aa1001
-                      "requirements": [
-                        {
-                          "name": "numpy",
-                          "version": "1.26.4"
-                        },
-                        {
-                          "name": "torch",
-                          "version": "2.2.0"
-                        },
-                        {
-                          "name": "matplotlib",
-                          "version": "3.7.5"
-                        },
-                        {
-                          "name": "tensorboard",
-                          "version": "2.17.0"
-                        },
-                        {
-                          "name": "tensorboardX",
-                          "version": "2.6.2.2"
-                        }
-                      ],
-                      "submodules": []
-                    },
-                    {
-                      "name": "Inference",
-                      "class": "Inference",
-                      "args": {},
-<<<<<<< HEAD
-                      "module": "modules.training.Inference",
-=======
-                      "module": "modules.applications.qml.generative_modeling.training.Inference",
->>>>>>> f6aa1001
-                      "requirements": [
-                        {
-                          "name": "numpy",
-                          "version": "1.26.4"
-                        }
-                      ],
-                      "submodules": []
-                    }
-                  ]
-                },
-                {
-                  "name": "LibraryPennylane",
-                  "class": "LibraryPennylane",
-                  "args": {},
-                  "module": "modules.applications.qml.generative_modeling.mappings.LibraryPennylane",
-                  "requirements": [
-                    {
-                      "name": "pennylane",
-                      "version": "0.37.0"
-                    },
-                    {
-                      "name": "pennylane-lightning",
-                      "version": "0.38.0"
-                    },
-                    {
-                      "name": "numpy",
-                      "version": "1.26.4"
-                    },
-                    {
-                      "name": "jax",
-                      "version": "0.4.30"
-                    },
-                    {
-                      "name": "jaxlib",
-                      "version": "0.4.30"
-                    }
-                  ],
-                  "submodules": [
-                    {
-                      "name": "QCBM",
-                      "class": "QCBM",
-                      "args": {},
-<<<<<<< HEAD
-                      "module": "modules.training.QCBM",
-=======
-                      "module": "modules.applications.qml.generative_modeling.training.QCBM",
->>>>>>> f6aa1001
-                      "requirements": [
-                        {
-                          "name": "numpy",
-                          "version": "1.26.4"
-                        },
-                        {
-                          "name": "cma",
-                          "version": "4.0.0"
-                        },
-                        {
-                          "name": "matplotlib",
-                          "version": "3.7.5"
-                        },
-                        {
-                          "name": "tensorboard",
-                          "version": "2.17.0"
-                        },
-                        {
-                          "name": "tensorboardX",
-                          "version": "2.6.2.2"
-                        }
-                      ],
-                      "submodules": []
-                    },
-                    {
-                      "name": "QGAN",
-                      "class": "QGAN",
-                      "args": {},
-<<<<<<< HEAD
-                      "module": "modules.training.QGAN",
-=======
-                      "module": "modules.applications.qml.generative_modeling.training.QGAN",
->>>>>>> f6aa1001
-                      "requirements": [
-                        {
-                          "name": "numpy",
-                          "version": "1.26.4"
-                        },
-                        {
-                          "name": "torch",
-                          "version": "2.2.0"
-                        },
-                        {
-                          "name": "matplotlib",
-                          "version": "3.7.5"
-                        },
-                        {
-                          "name": "tensorboard",
-                          "version": "2.17.0"
-                        },
-                        {
-                          "name": "tensorboardX",
-                          "version": "2.6.2.2"
-                        }
-                      ],
-                      "submodules": []
-                    },
-                    {
-                      "name": "Inference",
-                      "class": "Inference",
-                      "args": {},
-<<<<<<< HEAD
-                      "module": "modules.training.Inference",
-=======
-                      "module": "modules.applications.qml.generative_modeling.training.Inference",
->>>>>>> f6aa1001
-                      "requirements": [
-                        {
-                          "name": "numpy",
-                          "version": "1.26.4"
-                        }
-                      ],
-                      "submodules": []
-                    }
-                  ]
-                },
-                {
-                  "name": "CustomQiskitNoisyBackend",
-                  "class": "CustomQiskitNoisyBackend",
-                  "args": {},
-                  "module": "modules.applications.qml.generative_modeling.mappings.CustomQiskitNoisyBackend",
-                  "requirements": [
-                    {
-                      "name": "qiskit",
-                      "version": "1.1.0"
-                    },
-                    {
-                      "name": "qiskit_aer",
-                      "version": "0.15.0"
-                    },
-                    {
-                      "name": "numpy",
-                      "version": "1.26.4"
-                    }
-                  ],
-                  "submodules": [
-                    {
-                      "name": "QCBM",
-                      "class": "QCBM",
-                      "args": {},
-<<<<<<< HEAD
-                      "module": "modules.training.QCBM",
-=======
-                      "module": "modules.applications.qml.generative_modeling.training.QCBM",
->>>>>>> f6aa1001
-                      "requirements": [
-                        {
-                          "name": "numpy",
-                          "version": "1.26.4"
-                        },
-                        {
-                          "name": "cma",
-                          "version": "4.0.0"
-                        },
-                        {
-                          "name": "matplotlib",
-                          "version": "3.7.5"
-                        },
-                        {
-                          "name": "tensorboard",
-                          "version": "2.17.0"
-                        },
-                        {
-                          "name": "tensorboardX",
-                          "version": "2.6.2.2"
-                        }
-                      ],
-                      "submodules": []
-                    },
-                    {
-                      "name": "Inference",
-                      "class": "Inference",
-                      "args": {},
-<<<<<<< HEAD
-                      "module": "modules.training.Inference",
-=======
-                      "module": "modules.applications.qml.generative_modeling.training.Inference",
->>>>>>> f6aa1001
-                      "requirements": [
-                        {
-                          "name": "numpy",
-                          "version": "1.26.4"
-                        }
-                      ],
-                      "submodules": []
-                    }
-                  ]
-                },
-                {
-                  "name": "PresetQiskitNoisyBackend",
-                  "class": "PresetQiskitNoisyBackend",
-                  "args": {},
-                  "module": "modules.applications.qml.generative_modeling.mappings.PresetQiskitNoisyBackend",
-                  "requirements": [
-                    {
-                      "name": "qiskit",
-                      "version": "1.1.0"
-                    },
-                    {
-                      "name": "qiskit_ibm_runtime",
-                      "version": "0.29.0"
-                    },
-                    {
-                      "name": "qiskit_aer",
-                      "version": "0.15.0"
-                    },
-                    {
-                      "name": "numpy",
-                      "version": "1.26.4"
-                    }
-                  ],
-                  "submodules": [
-                    {
-                      "name": "QCBM",
-                      "class": "QCBM",
-                      "args": {},
-<<<<<<< HEAD
-                      "module": "modules.training.QCBM",
-=======
-                      "module": "modules.applications.qml.generative_modeling.training.QCBM",
->>>>>>> f6aa1001
-                      "requirements": [
-                        {
-                          "name": "numpy",
-                          "version": "1.26.4"
-                        },
-                        {
-                          "name": "cma",
-                          "version": "4.0.0"
-                        },
-                        {
-                          "name": "matplotlib",
-                          "version": "3.7.5"
-                        },
-                        {
-                          "name": "tensorboard",
-                          "version": "2.17.0"
-                        },
-                        {
-                          "name": "tensorboardX",
-                          "version": "2.6.2.2"
-                        }
-                      ],
-                      "submodules": []
-                    },
-                    {
-                      "name": "Inference",
-                      "class": "Inference",
-                      "args": {},
-<<<<<<< HEAD
-                      "module": "modules.training.Inference",
-=======
-                      "module": "modules.applications.qml.generative_modeling.training.Inference",
->>>>>>> f6aa1001
-                      "requirements": [
-                        {
-                          "name": "numpy",
-                          "version": "1.26.4"
-                        }
-                      ],
-                      "submodules": []
-                    }
-                  ]
-                }
-              ]
-            }
-          ]
-        }
-      ],
-      "requirements": []
-    }
-  ]
+{
+  "build_number": 16,
+  "build_date": "03-12-2024 10:33:07",
+  "git_revision_number": "5dd793e3a63cae9acd48fc083569f9ba20615e4c",
+  "modules": [
+    {
+      "name": "PVC",
+      "class": "PVC",
+      "module": "modules.applications.optimization.PVC.PVC",
+      "submodules": [
+        {
+          "name": "Ising",
+          "class": "Ising",
+          "args": {},
+          "module": "modules.applications.optimization.PVC.mappings.ISING",
+          "requirements": [
+            {
+              "name": "networkx",
+              "version": "3.2.1"
+            },
+            {
+              "name": "numpy",
+              "version": "1.26.4"
+            },
+            {
+              "name": "dimod",
+              "version": "0.12.17"
+            },
+            {
+              "name": "networkx",
+              "version": "3.2.1"
+            }
+          ],
+          "submodules": [
+            {
+              "name": "QAOA",
+              "class": "QAOA",
+              "args": {},
+              "module": "modules.solvers.QAOA",
+              "requirements": [
+                {
+                  "name": "amazon-braket-sdk",
+                  "version": "1.87.0"
+                },
+                {
+                  "name": "scipy",
+                  "version": "1.12.0"
+                },
+                {
+                  "name": "numpy",
+                  "version": "1.26.4"
+                }
+              ],
+              "submodules": [
+                {
+                  "name": "LocalSimulator",
+                  "class": "LocalSimulator",
+                  "args": {
+                    "device_name": "LocalSimulator"
+                  },
+                  "module": "modules.devices.braket.LocalSimulator",
+                  "requirements": [
+                    {
+                      "name": "amazon-braket-sdk",
+                      "version": "1.87.0"
+                    },
+                    {
+                      "name": "botocore",
+                      "version": "1.35.20"
+                    },
+                    {
+                      "name": "boto3",
+                      "version": "1.35.20"
+                    }
+                  ],
+                  "submodules": []
+                },
+                {
+                  "name": "arn:aws:braket:::device/quantum-simulator/amazon/sv1",
+                  "class": "SV1",
+                  "args": {
+                    "device_name": "SV1",
+                    "arn": "arn:aws:braket:::device/quantum-simulator/amazon/sv1"
+                  },
+                  "module": "modules.devices.braket.SV1",
+                  "requirements": [
+                    {
+                      "name": "amazon-braket-sdk",
+                      "version": "1.87.0"
+                    },
+                    {
+                      "name": "botocore",
+                      "version": "1.35.20"
+                    },
+                    {
+                      "name": "boto3",
+                      "version": "1.35.20"
+                    }
+                  ],
+                  "submodules": []
+                },
+                {
+                  "name": "arn:aws:braket:::device/quantum-simulator/amazon/tn1",
+                  "class": "TN1",
+                  "args": {
+                    "device_name": "TN1",
+                    "arn": "arn:aws:braket:::device/quantum-simulator/amazon/tn1"
+                  },
+                  "module": "modules.devices.braket.TN1",
+                  "requirements": [
+                    {
+                      "name": "amazon-braket-sdk",
+                      "version": "1.87.0"
+                    },
+                    {
+                      "name": "botocore",
+                      "version": "1.35.20"
+                    },
+                    {
+                      "name": "boto3",
+                      "version": "1.35.20"
+                    }
+                  ],
+                  "submodules": []
+                },
+                {
+                  "name": "arn:aws:braket:us-east-1::device/qpu/ionq/Harmony",
+                  "class": "Ionq",
+                  "args": {
+                    "device_name": "ionQ",
+                    "arn": "arn:aws:braket:us-east-1::device/qpu/ionq/Harmony"
+                  },
+                  "module": "modules.devices.braket.Ionq",
+                  "requirements": [
+                    {
+                      "name": "amazon-braket-sdk",
+                      "version": "1.87.0"
+                    },
+                    {
+                      "name": "botocore",
+                      "version": "1.35.20"
+                    },
+                    {
+                      "name": "boto3",
+                      "version": "1.35.20"
+                    }
+                  ],
+                  "submodules": []
+                },
+                {
+                  "name": "arn:aws:braket:us-west-1::device/qpu/rigetti/Aspen-M-3",
+                  "class": "Rigetti",
+                  "args": {
+                    "device_name": "Rigetti Aspen-9",
+                    "arn": "arn:aws:braket:us-west-1::device/qpu/rigetti/Aspen-M-3"
+                  },
+                  "module": "modules.devices.braket.Rigetti",
+                  "requirements": [
+                    {
+                      "name": "amazon-braket-sdk",
+                      "version": "1.87.0"
+                    },
+                    {
+                      "name": "botocore",
+                      "version": "1.35.20"
+                    },
+                    {
+                      "name": "boto3",
+                      "version": "1.35.20"
+                    }
+                  ],
+                  "submodules": []
+                }
+              ]
+            },
+            {
+              "name": "PennylaneQAOA",
+              "class": "PennylaneQAOA",
+              "args": {},
+              "module": "modules.solvers.PennylaneQAOA",
+              "requirements": [
+                {
+                  "name": "pennylane",
+                  "version": "0.37.0"
+                },
+                {
+                  "name": "pennylane-lightning",
+                  "version": "0.38.0"
+                },
+                {
+                  "name": "amazon-braket-pennylane-plugin",
+                  "version": "1.30.0"
+                },
+                {
+                  "name": "numpy",
+                  "version": "1.26.4"
+                }
+              ],
+              "submodules": [
+                {
+                  "name": "arn:aws:braket:::device/quantum-simulator/amazon/sv1",
+                  "class": "SV1",
+                  "args": {
+                    "device_name": "SV1",
+                    "arn": "arn:aws:braket:::device/quantum-simulator/amazon/sv1"
+                  },
+                  "module": "modules.devices.braket.SV1",
+                  "requirements": [
+                    {
+                      "name": "amazon-braket-sdk",
+                      "version": "1.87.0"
+                    },
+                    {
+                      "name": "botocore",
+                      "version": "1.35.20"
+                    },
+                    {
+                      "name": "boto3",
+                      "version": "1.35.20"
+                    }
+                  ],
+                  "submodules": []
+                },
+                {
+                  "name": "arn:aws:braket:::device/quantum-simulator/amazon/tn1",
+                  "class": "TN1",
+                  "args": {
+                    "device_name": "TN1",
+                    "arn": "arn:aws:braket:::device/quantum-simulator/amazon/tn1"
+                  },
+                  "module": "modules.devices.braket.TN1",
+                  "requirements": [
+                    {
+                      "name": "amazon-braket-sdk",
+                      "version": "1.87.0"
+                    },
+                    {
+                      "name": "botocore",
+                      "version": "1.35.20"
+                    },
+                    {
+                      "name": "boto3",
+                      "version": "1.35.20"
+                    }
+                  ],
+                  "submodules": []
+                },
+                {
+                  "name": "arn:aws:braket:us-east-1::device/qpu/ionq/Harmony",
+                  "class": "Ionq",
+                  "args": {
+                    "device_name": "ionq",
+                    "arn": "arn:aws:braket:us-east-1::device/qpu/ionq/Harmony"
+                  },
+                  "module": "modules.devices.braket.Ionq",
+                  "requirements": [
+                    {
+                      "name": "amazon-braket-sdk",
+                      "version": "1.87.0"
+                    },
+                    {
+                      "name": "botocore",
+                      "version": "1.35.20"
+                    },
+                    {
+                      "name": "boto3",
+                      "version": "1.35.20"
+                    }
+                  ],
+                  "submodules": []
+                },
+                {
+                  "name": "arn:aws:braket:us-west-1::device/qpu/rigetti/Aspen-M-3",
+                  "class": "Rigetti",
+                  "args": {
+                    "device_name": "Rigetti",
+                    "arn": "arn:aws:braket:us-west-1::device/qpu/rigetti/Aspen-M-3"
+                  },
+                  "module": "modules.devices.braket.Rigetti",
+                  "requirements": [
+                    {
+                      "name": "amazon-braket-sdk",
+                      "version": "1.87.0"
+                    },
+                    {
+                      "name": "botocore",
+                      "version": "1.35.20"
+                    },
+                    {
+                      "name": "boto3",
+                      "version": "1.35.20"
+                    }
+                  ],
+                  "submodules": []
+                },
+                {
+                  "name": "arn:aws:braket:eu-west-2::device/qpu/oqc/Lucy",
+                  "class": "OQC",
+                  "args": {
+                    "device_name": "OQC",
+                    "arn": "arn:aws:braket:eu-west-2::device/qpu/oqc/Lucy"
+                  },
+                  "module": "modules.devices.braket.OQC",
+                  "requirements": [
+                    {
+                      "name": "amazon-braket-sdk",
+                      "version": "1.87.0"
+                    },
+                    {
+                      "name": "botocore",
+                      "version": "1.35.20"
+                    },
+                    {
+                      "name": "boto3",
+                      "version": "1.35.20"
+                    }
+                  ],
+                  "submodules": []
+                },
+                {
+                  "name": "braket.local.qubit",
+                  "class": "HelperClass",
+                  "args": {
+                    "device_name": "braket.local.qubit"
+                  },
+                  "module": "modules.devices.HelperClass",
+                  "requirements": [],
+                  "submodules": []
+                },
+                {
+                  "name": "default.qubit",
+                  "class": "HelperClass",
+                  "args": {
+                    "device_name": "default.qubit"
+                  },
+                  "module": "modules.devices.HelperClass",
+                  "requirements": [],
+                  "submodules": []
+                },
+                {
+                  "name": "default.qubit.autograd",
+                  "class": "HelperClass",
+                  "args": {
+                    "device_name": "default.qubit.autograd"
+                  },
+                  "module": "modules.devices.HelperClass",
+                  "requirements": [],
+                  "submodules": []
+                },
+                {
+                  "name": "qulacs.simulator",
+                  "class": "HelperClass",
+                  "args": {
+                    "device_name": "qulacs.simulator"
+                  },
+                  "module": "modules.devices.HelperClass",
+                  "requirements": [],
+                  "submodules": []
+                },
+                {
+                  "name": "lightning.gpu",
+                  "class": "HelperClass",
+                  "args": {
+                    "device_name": "lightning.gpu"
+                  },
+                  "module": "modules.devices.HelperClass",
+                  "requirements": [],
+                  "submodules": []
+                },
+                {
+                  "name": "lightning.qubit",
+                  "class": "HelperClass",
+                  "args": {
+                    "device_name": "lightning.qubit"
+                  },
+                  "module": "modules.devices.HelperClass",
+                  "requirements": [],
+                  "submodules": []
+                }
+              ]
+            }
+          ]
+        },
+        {
+          "name": "QUBO",
+          "class": "QUBO",
+          "args": {},
+          "module": "modules.applications.optimization.PVC.mappings.QUBO",
+          "requirements": [
+            {
+              "name": "networkx",
+              "version": "3.2.1"
+            }
+          ],
+          "submodules": [
+            {
+              "name": "Annealer",
+              "class": "Annealer",
+              "args": {},
+              "module": "modules.solvers.Annealer",
+              "requirements": [],
+              "submodules": [
+                {
+                  "name": "Simulated Annealer",
+                  "class": "SimulatedAnnealingSampler",
+                  "args": {},
+                  "module": "modules.devices.SimulatedAnnealingSampler",
+                  "requirements": [
+                    {
+                      "name": "dwave-samplers",
+                      "version": "1.3.0"
+                    }
+                  ],
+                  "submodules": []
+                }
+              ]
+            }
+          ]
+        },
+        {
+          "name": "GreedyClassicalPVC",
+          "class": "GreedyClassicalPVC",
+          "args": {},
+          "module": "modules.solvers.GreedyClassicalPVC",
+          "requirements": [
+            {
+              "name": "networkx",
+              "version": "3.2.1"
+            }
+          ],
+          "submodules": [
+            {
+              "name": "Local",
+              "class": "Local",
+              "args": {},
+              "module": "modules.devices.Local",
+              "requirements": [],
+              "submodules": []
+            }
+          ]
+        },
+        {
+          "name": "ReverseGreedyClassicalPVC",
+          "class": "ReverseGreedyClassicalPVC",
+          "args": {},
+          "module": "modules.solvers.ReverseGreedyClassicalPVC",
+          "requirements": [
+            {
+              "name": "networkx",
+              "version": "3.2.1"
+            }
+          ],
+          "submodules": [
+            {
+              "name": "Local",
+              "class": "Local",
+              "args": {},
+              "module": "modules.devices.Local",
+              "requirements": [],
+              "submodules": []
+            }
+          ]
+        },
+        {
+          "name": "RandomPVC",
+          "class": "RandomPVC",
+          "args": {},
+          "module": "modules.solvers.RandomClassicalPVC",
+          "requirements": [
+            {
+              "name": "networkx",
+              "version": "3.2.1"
+            }
+          ],
+          "submodules": [
+            {
+              "name": "Local",
+              "class": "Local",
+              "args": {},
+              "module": "modules.devices.Local",
+              "requirements": [],
+              "submodules": []
+            }
+          ]
+        }
+      ],
+      "requirements": [
+        {
+          "name": "networkx",
+          "version": "3.2.1"
+        },
+        {
+          "name": "numpy",
+          "version": "1.26.4"
+        }
+      ]
+    },
+    {
+      "name": "SAT",
+      "class": "SAT",
+      "module": "modules.applications.optimization.SAT.SAT",
+      "submodules": [
+        {
+          "name": "QubovertQUBO",
+          "class": "QubovertQUBO",
+          "args": {},
+          "module": "modules.applications.optimization.SAT.mappings.QubovertQUBO",
+          "requirements": [
+            {
+              "name": "nnf",
+              "version": "0.4.1"
+            },
+            {
+              "name": "qubovert",
+              "version": "1.2.5"
+            }
+          ],
+          "submodules": [
+            {
+              "name": "Annealer",
+              "class": "Annealer",
+              "args": {},
+              "module": "modules.solvers.Annealer",
+              "requirements": [],
+              "submodules": [
+                {
+                  "name": "Simulated Annealer",
+                  "class": "SimulatedAnnealingSampler",
+                  "args": {},
+                  "module": "modules.devices.SimulatedAnnealingSampler",
+                  "requirements": [
+                    {
+                      "name": "dwave-samplers",
+                      "version": "1.3.0"
+                    }
+                  ],
+                  "submodules": []
+                }
+              ]
+            }
+          ]
+        },
+        {
+          "name": "Direct",
+          "class": "Direct",
+          "args": {},
+          "module": "modules.applications.optimization.SAT.mappings.Direct",
+          "requirements": [
+            {
+              "name": "nnf",
+              "version": "0.4.1"
+            },
+            {
+              "name": "python-sat",
+              "version": "1.8.dev13"
+            }
+          ],
+          "submodules": [
+            {
+              "name": "ClassicalSAT",
+              "class": "ClassicalSAT",
+              "args": {},
+              "module": "modules.solvers.ClassicalSAT",
+              "requirements": [
+                {
+                  "name": "python-sat",
+                  "version": "1.8.dev13"
+                }
+              ],
+              "submodules": [
+                {
+                  "name": "Local",
+                  "class": "Local",
+                  "args": {},
+                  "module": "modules.devices.Local",
+                  "requirements": [],
+                  "submodules": []
+                }
+              ]
+            },
+            {
+              "name": "RandomSAT",
+              "class": "RandomSAT",
+              "args": {},
+              "module": "modules.solvers.RandomClassicalSAT",
+              "requirements": [
+                {
+                  "name": "python-sat",
+                  "version": "1.8.dev13"
+                },
+                {
+                  "name": "numpy",
+                  "version": "1.26.4"
+                }
+              ],
+              "submodules": [
+                {
+                  "name": "Local",
+                  "class": "Local",
+                  "args": {},
+                  "module": "modules.devices.Local",
+                  "requirements": [],
+                  "submodules": []
+                }
+              ]
+            }
+          ]
+        },
+        {
+          "name": "ChoiQUBO",
+          "class": "ChoiQUBO",
+          "args": {},
+          "module": "modules.applications.optimization.SAT.mappings.ChoiQUBO",
+          "requirements": [
+            {
+              "name": "nnf",
+              "version": "0.4.1"
+            }
+          ],
+          "submodules": [
+            {
+              "name": "Annealer",
+              "class": "Annealer",
+              "args": {},
+              "module": "modules.solvers.Annealer",
+              "requirements": [],
+              "submodules": [
+                {
+                  "name": "Simulated Annealer",
+                  "class": "SimulatedAnnealingSampler",
+                  "args": {},
+                  "module": "modules.devices.SimulatedAnnealingSampler",
+                  "requirements": [
+                    {
+                      "name": "dwave-samplers",
+                      "version": "1.3.0"
+                    }
+                  ],
+                  "submodules": []
+                }
+              ]
+            }
+          ]
+        },
+        {
+          "name": "DinneenQUBO",
+          "class": "DinneenQUBO",
+          "args": {},
+          "module": "modules.applications.optimization.SAT.mappings.DinneenQUBO",
+          "requirements": [
+            {
+              "name": "nnf",
+              "version": "0.4.1"
+            }
+          ],
+          "submodules": [
+            {
+              "name": "Annealer",
+              "class": "Annealer",
+              "args": {},
+              "module": "modules.solvers.Annealer",
+              "requirements": [],
+              "submodules": [
+                {
+                  "name": "Simulated Annealer",
+                  "class": "SimulatedAnnealingSampler",
+                  "args": {},
+                  "module": "modules.devices.SimulatedAnnealingSampler",
+                  "requirements": [
+                    {
+                      "name": "dwave-samplers",
+                      "version": "1.3.0"
+                    }
+                  ],
+                  "submodules": []
+                }
+              ]
+            }
+          ]
+        },
+        {
+          "name": "ChoiIsing",
+          "class": "ChoiIsing",
+          "args": {},
+          "module": "modules.applications.optimization.SAT.mappings.ChoiISING",
+          "requirements": [
+            {
+              "name": "numpy",
+              "version": "1.26.4"
+            },
+            {
+              "name": "dimod",
+              "version": "0.12.17"
+            },
+            {
+              "name": "nnf",
+              "version": "0.4.1"
+            }
+          ],
+          "submodules": [
+            {
+              "name": "QAOA",
+              "class": "QAOA",
+              "args": {},
+              "module": "modules.solvers.QAOA",
+              "requirements": [
+                {
+                  "name": "amazon-braket-sdk",
+                  "version": "1.87.0"
+                },
+                {
+                  "name": "scipy",
+                  "version": "1.12.0"
+                },
+                {
+                  "name": "numpy",
+                  "version": "1.26.4"
+                }
+              ],
+              "submodules": [
+                {
+                  "name": "LocalSimulator",
+                  "class": "LocalSimulator",
+                  "args": {
+                    "device_name": "LocalSimulator"
+                  },
+                  "module": "modules.devices.braket.LocalSimulator",
+                  "requirements": [
+                    {
+                      "name": "amazon-braket-sdk",
+                      "version": "1.87.0"
+                    },
+                    {
+                      "name": "botocore",
+                      "version": "1.35.20"
+                    },
+                    {
+                      "name": "boto3",
+                      "version": "1.35.20"
+                    }
+                  ],
+                  "submodules": []
+                },
+                {
+                  "name": "arn:aws:braket:::device/quantum-simulator/amazon/sv1",
+                  "class": "SV1",
+                  "args": {
+                    "device_name": "SV1",
+                    "arn": "arn:aws:braket:::device/quantum-simulator/amazon/sv1"
+                  },
+                  "module": "modules.devices.braket.SV1",
+                  "requirements": [
+                    {
+                      "name": "amazon-braket-sdk",
+                      "version": "1.87.0"
+                    },
+                    {
+                      "name": "botocore",
+                      "version": "1.35.20"
+                    },
+                    {
+                      "name": "boto3",
+                      "version": "1.35.20"
+                    }
+                  ],
+                  "submodules": []
+                },
+                {
+                  "name": "arn:aws:braket:::device/quantum-simulator/amazon/tn1",
+                  "class": "TN1",
+                  "args": {
+                    "device_name": "TN1",
+                    "arn": "arn:aws:braket:::device/quantum-simulator/amazon/tn1"
+                  },
+                  "module": "modules.devices.braket.TN1",
+                  "requirements": [
+                    {
+                      "name": "amazon-braket-sdk",
+                      "version": "1.87.0"
+                    },
+                    {
+                      "name": "botocore",
+                      "version": "1.35.20"
+                    },
+                    {
+                      "name": "boto3",
+                      "version": "1.35.20"
+                    }
+                  ],
+                  "submodules": []
+                },
+                {
+                  "name": "arn:aws:braket:us-east-1::device/qpu/ionq/Harmony",
+                  "class": "Ionq",
+                  "args": {
+                    "device_name": "ionQ",
+                    "arn": "arn:aws:braket:us-east-1::device/qpu/ionq/Harmony"
+                  },
+                  "module": "modules.devices.braket.Ionq",
+                  "requirements": [
+                    {
+                      "name": "amazon-braket-sdk",
+                      "version": "1.87.0"
+                    },
+                    {
+                      "name": "botocore",
+                      "version": "1.35.20"
+                    },
+                    {
+                      "name": "boto3",
+                      "version": "1.35.20"
+                    }
+                  ],
+                  "submodules": []
+                },
+                {
+                  "name": "arn:aws:braket:us-west-1::device/qpu/rigetti/Aspen-M-3",
+                  "class": "Rigetti",
+                  "args": {
+                    "device_name": "Rigetti Aspen-9",
+                    "arn": "arn:aws:braket:us-west-1::device/qpu/rigetti/Aspen-M-3"
+                  },
+                  "module": "modules.devices.braket.Rigetti",
+                  "requirements": [
+                    {
+                      "name": "amazon-braket-sdk",
+                      "version": "1.87.0"
+                    },
+                    {
+                      "name": "botocore",
+                      "version": "1.35.20"
+                    },
+                    {
+                      "name": "boto3",
+                      "version": "1.35.20"
+                    }
+                  ],
+                  "submodules": []
+                }
+              ]
+            },
+            {
+              "name": "PennylaneQAOA",
+              "class": "PennylaneQAOA",
+              "args": {},
+              "module": "modules.solvers.PennylaneQAOA",
+              "requirements": [
+                {
+                  "name": "pennylane",
+                  "version": "0.37.0"
+                },
+                {
+                  "name": "pennylane-lightning",
+                  "version": "0.38.0"
+                },
+                {
+                  "name": "amazon-braket-pennylane-plugin",
+                  "version": "1.30.0"
+                },
+                {
+                  "name": "numpy",
+                  "version": "1.26.4"
+                }
+              ],
+              "submodules": [
+                {
+                  "name": "arn:aws:braket:::device/quantum-simulator/amazon/sv1",
+                  "class": "SV1",
+                  "args": {
+                    "device_name": "SV1",
+                    "arn": "arn:aws:braket:::device/quantum-simulator/amazon/sv1"
+                  },
+                  "module": "modules.devices.braket.SV1",
+                  "requirements": [
+                    {
+                      "name": "amazon-braket-sdk",
+                      "version": "1.87.0"
+                    },
+                    {
+                      "name": "botocore",
+                      "version": "1.35.20"
+                    },
+                    {
+                      "name": "boto3",
+                      "version": "1.35.20"
+                    }
+                  ],
+                  "submodules": []
+                },
+                {
+                  "name": "arn:aws:braket:::device/quantum-simulator/amazon/tn1",
+                  "class": "TN1",
+                  "args": {
+                    "device_name": "TN1",
+                    "arn": "arn:aws:braket:::device/quantum-simulator/amazon/tn1"
+                  },
+                  "module": "modules.devices.braket.TN1",
+                  "requirements": [
+                    {
+                      "name": "amazon-braket-sdk",
+                      "version": "1.87.0"
+                    },
+                    {
+                      "name": "botocore",
+                      "version": "1.35.20"
+                    },
+                    {
+                      "name": "boto3",
+                      "version": "1.35.20"
+                    }
+                  ],
+                  "submodules": []
+                },
+                {
+                  "name": "arn:aws:braket:us-east-1::device/qpu/ionq/Harmony",
+                  "class": "Ionq",
+                  "args": {
+                    "device_name": "ionq",
+                    "arn": "arn:aws:braket:us-east-1::device/qpu/ionq/Harmony"
+                  },
+                  "module": "modules.devices.braket.Ionq",
+                  "requirements": [
+                    {
+                      "name": "amazon-braket-sdk",
+                      "version": "1.87.0"
+                    },
+                    {
+                      "name": "botocore",
+                      "version": "1.35.20"
+                    },
+                    {
+                      "name": "boto3",
+                      "version": "1.35.20"
+                    }
+                  ],
+                  "submodules": []
+                },
+                {
+                  "name": "arn:aws:braket:us-west-1::device/qpu/rigetti/Aspen-M-3",
+                  "class": "Rigetti",
+                  "args": {
+                    "device_name": "Rigetti",
+                    "arn": "arn:aws:braket:us-west-1::device/qpu/rigetti/Aspen-M-3"
+                  },
+                  "module": "modules.devices.braket.Rigetti",
+                  "requirements": [
+                    {
+                      "name": "amazon-braket-sdk",
+                      "version": "1.87.0"
+                    },
+                    {
+                      "name": "botocore",
+                      "version": "1.35.20"
+                    },
+                    {
+                      "name": "boto3",
+                      "version": "1.35.20"
+                    }
+                  ],
+                  "submodules": []
+                },
+                {
+                  "name": "arn:aws:braket:eu-west-2::device/qpu/oqc/Lucy",
+                  "class": "OQC",
+                  "args": {
+                    "device_name": "OQC",
+                    "arn": "arn:aws:braket:eu-west-2::device/qpu/oqc/Lucy"
+                  },
+                  "module": "modules.devices.braket.OQC",
+                  "requirements": [
+                    {
+                      "name": "amazon-braket-sdk",
+                      "version": "1.87.0"
+                    },
+                    {
+                      "name": "botocore",
+                      "version": "1.35.20"
+                    },
+                    {
+                      "name": "boto3",
+                      "version": "1.35.20"
+                    }
+                  ],
+                  "submodules": []
+                },
+                {
+                  "name": "braket.local.qubit",
+                  "class": "HelperClass",
+                  "args": {
+                    "device_name": "braket.local.qubit"
+                  },
+                  "module": "modules.devices.HelperClass",
+                  "requirements": [],
+                  "submodules": []
+                },
+                {
+                  "name": "default.qubit",
+                  "class": "HelperClass",
+                  "args": {
+                    "device_name": "default.qubit"
+                  },
+                  "module": "modules.devices.HelperClass",
+                  "requirements": [],
+                  "submodules": []
+                },
+                {
+                  "name": "default.qubit.autograd",
+                  "class": "HelperClass",
+                  "args": {
+                    "device_name": "default.qubit.autograd"
+                  },
+                  "module": "modules.devices.HelperClass",
+                  "requirements": [],
+                  "submodules": []
+                },
+                {
+                  "name": "qulacs.simulator",
+                  "class": "HelperClass",
+                  "args": {
+                    "device_name": "qulacs.simulator"
+                  },
+                  "module": "modules.devices.HelperClass",
+                  "requirements": [],
+                  "submodules": []
+                },
+                {
+                  "name": "lightning.gpu",
+                  "class": "HelperClass",
+                  "args": {
+                    "device_name": "lightning.gpu"
+                  },
+                  "module": "modules.devices.HelperClass",
+                  "requirements": [],
+                  "submodules": []
+                },
+                {
+                  "name": "lightning.qubit",
+                  "class": "HelperClass",
+                  "args": {
+                    "device_name": "lightning.qubit"
+                  },
+                  "module": "modules.devices.HelperClass",
+                  "requirements": [],
+                  "submodules": []
+                }
+              ]
+            }
+          ]
+        },
+        {
+          "name": "DinneenIsing",
+          "class": "DinneenIsing",
+          "args": {},
+          "module": "modules.applications.optimization.SAT.mappings.DinneenISING",
+          "requirements": [
+            {
+              "name": "nnf",
+              "version": "0.4.1"
+            },
+            {
+              "name": "numpy",
+              "version": "1.26.4"
+            },
+            {
+              "name": "dimod",
+              "version": "0.12.17"
+            },
+            {
+              "name": "nnf",
+              "version": "0.4.1"
+            }
+          ],
+          "submodules": [
+            {
+              "name": "QAOA",
+              "class": "QAOA",
+              "args": {},
+              "module": "modules.solvers.QAOA",
+              "requirements": [
+                {
+                  "name": "amazon-braket-sdk",
+                  "version": "1.87.0"
+                },
+                {
+                  "name": "scipy",
+                  "version": "1.12.0"
+                },
+                {
+                  "name": "numpy",
+                  "version": "1.26.4"
+                }
+              ],
+              "submodules": [
+                {
+                  "name": "LocalSimulator",
+                  "class": "LocalSimulator",
+                  "args": {
+                    "device_name": "LocalSimulator"
+                  },
+                  "module": "modules.devices.braket.LocalSimulator",
+                  "requirements": [
+                    {
+                      "name": "amazon-braket-sdk",
+                      "version": "1.87.0"
+                    },
+                    {
+                      "name": "botocore",
+                      "version": "1.35.20"
+                    },
+                    {
+                      "name": "boto3",
+                      "version": "1.35.20"
+                    }
+                  ],
+                  "submodules": []
+                },
+                {
+                  "name": "arn:aws:braket:::device/quantum-simulator/amazon/sv1",
+                  "class": "SV1",
+                  "args": {
+                    "device_name": "SV1",
+                    "arn": "arn:aws:braket:::device/quantum-simulator/amazon/sv1"
+                  },
+                  "module": "modules.devices.braket.SV1",
+                  "requirements": [
+                    {
+                      "name": "amazon-braket-sdk",
+                      "version": "1.87.0"
+                    },
+                    {
+                      "name": "botocore",
+                      "version": "1.35.20"
+                    },
+                    {
+                      "name": "boto3",
+                      "version": "1.35.20"
+                    }
+                  ],
+                  "submodules": []
+                },
+                {
+                  "name": "arn:aws:braket:::device/quantum-simulator/amazon/tn1",
+                  "class": "TN1",
+                  "args": {
+                    "device_name": "TN1",
+                    "arn": "arn:aws:braket:::device/quantum-simulator/amazon/tn1"
+                  },
+                  "module": "modules.devices.braket.TN1",
+                  "requirements": [
+                    {
+                      "name": "amazon-braket-sdk",
+                      "version": "1.87.0"
+                    },
+                    {
+                      "name": "botocore",
+                      "version": "1.35.20"
+                    },
+                    {
+                      "name": "boto3",
+                      "version": "1.35.20"
+                    }
+                  ],
+                  "submodules": []
+                },
+                {
+                  "name": "arn:aws:braket:us-east-1::device/qpu/ionq/Harmony",
+                  "class": "Ionq",
+                  "args": {
+                    "device_name": "ionQ",
+                    "arn": "arn:aws:braket:us-east-1::device/qpu/ionq/Harmony"
+                  },
+                  "module": "modules.devices.braket.Ionq",
+                  "requirements": [
+                    {
+                      "name": "amazon-braket-sdk",
+                      "version": "1.87.0"
+                    },
+                    {
+                      "name": "botocore",
+                      "version": "1.35.20"
+                    },
+                    {
+                      "name": "boto3",
+                      "version": "1.35.20"
+                    }
+                  ],
+                  "submodules": []
+                },
+                {
+                  "name": "arn:aws:braket:us-west-1::device/qpu/rigetti/Aspen-M-3",
+                  "class": "Rigetti",
+                  "args": {
+                    "device_name": "Rigetti Aspen-9",
+                    "arn": "arn:aws:braket:us-west-1::device/qpu/rigetti/Aspen-M-3"
+                  },
+                  "module": "modules.devices.braket.Rigetti",
+                  "requirements": [
+                    {
+                      "name": "amazon-braket-sdk",
+                      "version": "1.87.0"
+                    },
+                    {
+                      "name": "botocore",
+                      "version": "1.35.20"
+                    },
+                    {
+                      "name": "boto3",
+                      "version": "1.35.20"
+                    }
+                  ],
+                  "submodules": []
+                }
+              ]
+            },
+            {
+              "name": "PennylaneQAOA",
+              "class": "PennylaneQAOA",
+              "args": {},
+              "module": "modules.solvers.PennylaneQAOA",
+              "requirements": [
+                {
+                  "name": "pennylane",
+                  "version": "0.37.0"
+                },
+                {
+                  "name": "pennylane-lightning",
+                  "version": "0.38.0"
+                },
+                {
+                  "name": "amazon-braket-pennylane-plugin",
+                  "version": "1.30.0"
+                },
+                {
+                  "name": "numpy",
+                  "version": "1.26.4"
+                }
+              ],
+              "submodules": [
+                {
+                  "name": "arn:aws:braket:::device/quantum-simulator/amazon/sv1",
+                  "class": "SV1",
+                  "args": {
+                    "device_name": "SV1",
+                    "arn": "arn:aws:braket:::device/quantum-simulator/amazon/sv1"
+                  },
+                  "module": "modules.devices.braket.SV1",
+                  "requirements": [
+                    {
+                      "name": "amazon-braket-sdk",
+                      "version": "1.87.0"
+                    },
+                    {
+                      "name": "botocore",
+                      "version": "1.35.20"
+                    },
+                    {
+                      "name": "boto3",
+                      "version": "1.35.20"
+                    }
+                  ],
+                  "submodules": []
+                },
+                {
+                  "name": "arn:aws:braket:::device/quantum-simulator/amazon/tn1",
+                  "class": "TN1",
+                  "args": {
+                    "device_name": "TN1",
+                    "arn": "arn:aws:braket:::device/quantum-simulator/amazon/tn1"
+                  },
+                  "module": "modules.devices.braket.TN1",
+                  "requirements": [
+                    {
+                      "name": "amazon-braket-sdk",
+                      "version": "1.87.0"
+                    },
+                    {
+                      "name": "botocore",
+                      "version": "1.35.20"
+                    },
+                    {
+                      "name": "boto3",
+                      "version": "1.35.20"
+                    }
+                  ],
+                  "submodules": []
+                },
+                {
+                  "name": "arn:aws:braket:us-east-1::device/qpu/ionq/Harmony",
+                  "class": "Ionq",
+                  "args": {
+                    "device_name": "ionq",
+                    "arn": "arn:aws:braket:us-east-1::device/qpu/ionq/Harmony"
+                  },
+                  "module": "modules.devices.braket.Ionq",
+                  "requirements": [
+                    {
+                      "name": "amazon-braket-sdk",
+                      "version": "1.87.0"
+                    },
+                    {
+                      "name": "botocore",
+                      "version": "1.35.20"
+                    },
+                    {
+                      "name": "boto3",
+                      "version": "1.35.20"
+                    }
+                  ],
+                  "submodules": []
+                },
+                {
+                  "name": "arn:aws:braket:us-west-1::device/qpu/rigetti/Aspen-M-3",
+                  "class": "Rigetti",
+                  "args": {
+                    "device_name": "Rigetti",
+                    "arn": "arn:aws:braket:us-west-1::device/qpu/rigetti/Aspen-M-3"
+                  },
+                  "module": "modules.devices.braket.Rigetti",
+                  "requirements": [
+                    {
+                      "name": "amazon-braket-sdk",
+                      "version": "1.87.0"
+                    },
+                    {
+                      "name": "botocore",
+                      "version": "1.35.20"
+                    },
+                    {
+                      "name": "boto3",
+                      "version": "1.35.20"
+                    }
+                  ],
+                  "submodules": []
+                },
+                {
+                  "name": "arn:aws:braket:eu-west-2::device/qpu/oqc/Lucy",
+                  "class": "OQC",
+                  "args": {
+                    "device_name": "OQC",
+                    "arn": "arn:aws:braket:eu-west-2::device/qpu/oqc/Lucy"
+                  },
+                  "module": "modules.devices.braket.OQC",
+                  "requirements": [
+                    {
+                      "name": "amazon-braket-sdk",
+                      "version": "1.87.0"
+                    },
+                    {
+                      "name": "botocore",
+                      "version": "1.35.20"
+                    },
+                    {
+                      "name": "boto3",
+                      "version": "1.35.20"
+                    }
+                  ],
+                  "submodules": []
+                },
+                {
+                  "name": "braket.local.qubit",
+                  "class": "HelperClass",
+                  "args": {
+                    "device_name": "braket.local.qubit"
+                  },
+                  "module": "modules.devices.HelperClass",
+                  "requirements": [],
+                  "submodules": []
+                },
+                {
+                  "name": "default.qubit",
+                  "class": "HelperClass",
+                  "args": {
+                    "device_name": "default.qubit"
+                  },
+                  "module": "modules.devices.HelperClass",
+                  "requirements": [],
+                  "submodules": []
+                },
+                {
+                  "name": "default.qubit.autograd",
+                  "class": "HelperClass",
+                  "args": {
+                    "device_name": "default.qubit.autograd"
+                  },
+                  "module": "modules.devices.HelperClass",
+                  "requirements": [],
+                  "submodules": []
+                },
+                {
+                  "name": "qulacs.simulator",
+                  "class": "HelperClass",
+                  "args": {
+                    "device_name": "qulacs.simulator"
+                  },
+                  "module": "modules.devices.HelperClass",
+                  "requirements": [],
+                  "submodules": []
+                },
+                {
+                  "name": "lightning.gpu",
+                  "class": "HelperClass",
+                  "args": {
+                    "device_name": "lightning.gpu"
+                  },
+                  "module": "modules.devices.HelperClass",
+                  "requirements": [],
+                  "submodules": []
+                },
+                {
+                  "name": "lightning.qubit",
+                  "class": "HelperClass",
+                  "args": {
+                    "device_name": "lightning.qubit"
+                  },
+                  "module": "modules.devices.HelperClass",
+                  "requirements": [],
+                  "submodules": []
+                }
+              ]
+            }
+          ]
+        }
+      ],
+      "requirements": [
+        {
+          "name": "nnf",
+          "version": "0.4.1"
+        },
+        {
+          "name": "numpy",
+          "version": "1.26.4"
+        }
+      ]
+    },
+    {
+      "name": "TSP",
+      "class": "TSP",
+      "module": "modules.applications.optimization.TSP.TSP",
+      "submodules": [
+        {
+          "name": "Ising",
+          "class": "Ising",
+          "args": {},
+          "module": "modules.applications.optimization.TSP.mappings.ISING",
+          "requirements": [
+            {
+              "name": "networkx",
+              "version": "3.2.1"
+            },
+            {
+              "name": "numpy",
+              "version": "1.26.4"
+            },
+            {
+              "name": "dimod",
+              "version": "0.12.17"
+            },
+            {
+              "name": "more-itertools",
+              "version": "10.5.0"
+            },
+            {
+              "name": "qiskit-optimization",
+              "version": "0.6.1"
+            },
+            {
+              "name": "pyqubo",
+              "version": "1.4.0"
+            },
+            {
+              "name": "networkx",
+              "version": "3.2.1"
+            },
+            {
+              "name": "dwave_networkx",
+              "version": "0.8.15"
+            }
+          ],
+          "submodules": [
+            {
+              "name": "QAOA",
+              "class": "QAOA",
+              "args": {},
+              "module": "modules.solvers.QAOA",
+              "requirements": [
+                {
+                  "name": "amazon-braket-sdk",
+                  "version": "1.87.0"
+                },
+                {
+                  "name": "scipy",
+                  "version": "1.12.0"
+                },
+                {
+                  "name": "numpy",
+                  "version": "1.26.4"
+                }
+              ],
+              "submodules": [
+                {
+                  "name": "LocalSimulator",
+                  "class": "LocalSimulator",
+                  "args": {
+                    "device_name": "LocalSimulator"
+                  },
+                  "module": "modules.devices.braket.LocalSimulator",
+                  "requirements": [
+                    {
+                      "name": "amazon-braket-sdk",
+                      "version": "1.87.0"
+                    },
+                    {
+                      "name": "botocore",
+                      "version": "1.35.20"
+                    },
+                    {
+                      "name": "boto3",
+                      "version": "1.35.20"
+                    }
+                  ],
+                  "submodules": []
+                },
+                {
+                  "name": "arn:aws:braket:::device/quantum-simulator/amazon/sv1",
+                  "class": "SV1",
+                  "args": {
+                    "device_name": "SV1",
+                    "arn": "arn:aws:braket:::device/quantum-simulator/amazon/sv1"
+                  },
+                  "module": "modules.devices.braket.SV1",
+                  "requirements": [
+                    {
+                      "name": "amazon-braket-sdk",
+                      "version": "1.87.0"
+                    },
+                    {
+                      "name": "botocore",
+                      "version": "1.35.20"
+                    },
+                    {
+                      "name": "boto3",
+                      "version": "1.35.20"
+                    }
+                  ],
+                  "submodules": []
+                },
+                {
+                  "name": "arn:aws:braket:::device/quantum-simulator/amazon/tn1",
+                  "class": "TN1",
+                  "args": {
+                    "device_name": "TN1",
+                    "arn": "arn:aws:braket:::device/quantum-simulator/amazon/tn1"
+                  },
+                  "module": "modules.devices.braket.TN1",
+                  "requirements": [
+                    {
+                      "name": "amazon-braket-sdk",
+                      "version": "1.87.0"
+                    },
+                    {
+                      "name": "botocore",
+                      "version": "1.35.20"
+                    },
+                    {
+                      "name": "boto3",
+                      "version": "1.35.20"
+                    }
+                  ],
+                  "submodules": []
+                },
+                {
+                  "name": "arn:aws:braket:us-east-1::device/qpu/ionq/Harmony",
+                  "class": "Ionq",
+                  "args": {
+                    "device_name": "ionQ",
+                    "arn": "arn:aws:braket:us-east-1::device/qpu/ionq/Harmony"
+                  },
+                  "module": "modules.devices.braket.Ionq",
+                  "requirements": [
+                    {
+                      "name": "amazon-braket-sdk",
+                      "version": "1.87.0"
+                    },
+                    {
+                      "name": "botocore",
+                      "version": "1.35.20"
+                    },
+                    {
+                      "name": "boto3",
+                      "version": "1.35.20"
+                    }
+                  ],
+                  "submodules": []
+                },
+                {
+                  "name": "arn:aws:braket:us-west-1::device/qpu/rigetti/Aspen-M-3",
+                  "class": "Rigetti",
+                  "args": {
+                    "device_name": "Rigetti Aspen-9",
+                    "arn": "arn:aws:braket:us-west-1::device/qpu/rigetti/Aspen-M-3"
+                  },
+                  "module": "modules.devices.braket.Rigetti",
+                  "requirements": [
+                    {
+                      "name": "amazon-braket-sdk",
+                      "version": "1.87.0"
+                    },
+                    {
+                      "name": "botocore",
+                      "version": "1.35.20"
+                    },
+                    {
+                      "name": "boto3",
+                      "version": "1.35.20"
+                    }
+                  ],
+                  "submodules": []
+                }
+              ]
+            },
+            {
+              "name": "PennylaneQAOA",
+              "class": "PennylaneQAOA",
+              "args": {},
+              "module": "modules.solvers.PennylaneQAOA",
+              "requirements": [
+                {
+                  "name": "pennylane",
+                  "version": "0.37.0"
+                },
+                {
+                  "name": "pennylane-lightning",
+                  "version": "0.38.0"
+                },
+                {
+                  "name": "amazon-braket-pennylane-plugin",
+                  "version": "1.30.0"
+                },
+                {
+                  "name": "numpy",
+                  "version": "1.26.4"
+                }
+              ],
+              "submodules": [
+                {
+                  "name": "arn:aws:braket:::device/quantum-simulator/amazon/sv1",
+                  "class": "SV1",
+                  "args": {
+                    "device_name": "SV1",
+                    "arn": "arn:aws:braket:::device/quantum-simulator/amazon/sv1"
+                  },
+                  "module": "modules.devices.braket.SV1",
+                  "requirements": [
+                    {
+                      "name": "amazon-braket-sdk",
+                      "version": "1.87.0"
+                    },
+                    {
+                      "name": "botocore",
+                      "version": "1.35.20"
+                    },
+                    {
+                      "name": "boto3",
+                      "version": "1.35.20"
+                    }
+                  ],
+                  "submodules": []
+                },
+                {
+                  "name": "arn:aws:braket:::device/quantum-simulator/amazon/tn1",
+                  "class": "TN1",
+                  "args": {
+                    "device_name": "TN1",
+                    "arn": "arn:aws:braket:::device/quantum-simulator/amazon/tn1"
+                  },
+                  "module": "modules.devices.braket.TN1",
+                  "requirements": [
+                    {
+                      "name": "amazon-braket-sdk",
+                      "version": "1.87.0"
+                    },
+                    {
+                      "name": "botocore",
+                      "version": "1.35.20"
+                    },
+                    {
+                      "name": "boto3",
+                      "version": "1.35.20"
+                    }
+                  ],
+                  "submodules": []
+                },
+                {
+                  "name": "arn:aws:braket:us-east-1::device/qpu/ionq/Harmony",
+                  "class": "Ionq",
+                  "args": {
+                    "device_name": "ionq",
+                    "arn": "arn:aws:braket:us-east-1::device/qpu/ionq/Harmony"
+                  },
+                  "module": "modules.devices.braket.Ionq",
+                  "requirements": [
+                    {
+                      "name": "amazon-braket-sdk",
+                      "version": "1.87.0"
+                    },
+                    {
+                      "name": "botocore",
+                      "version": "1.35.20"
+                    },
+                    {
+                      "name": "boto3",
+                      "version": "1.35.20"
+                    }
+                  ],
+                  "submodules": []
+                },
+                {
+                  "name": "arn:aws:braket:us-west-1::device/qpu/rigetti/Aspen-M-3",
+                  "class": "Rigetti",
+                  "args": {
+                    "device_name": "Rigetti",
+                    "arn": "arn:aws:braket:us-west-1::device/qpu/rigetti/Aspen-M-3"
+                  },
+                  "module": "modules.devices.braket.Rigetti",
+                  "requirements": [
+                    {
+                      "name": "amazon-braket-sdk",
+                      "version": "1.87.0"
+                    },
+                    {
+                      "name": "botocore",
+                      "version": "1.35.20"
+                    },
+                    {
+                      "name": "boto3",
+                      "version": "1.35.20"
+                    }
+                  ],
+                  "submodules": []
+                },
+                {
+                  "name": "arn:aws:braket:eu-west-2::device/qpu/oqc/Lucy",
+                  "class": "OQC",
+                  "args": {
+                    "device_name": "OQC",
+                    "arn": "arn:aws:braket:eu-west-2::device/qpu/oqc/Lucy"
+                  },
+                  "module": "modules.devices.braket.OQC",
+                  "requirements": [
+                    {
+                      "name": "amazon-braket-sdk",
+                      "version": "1.87.0"
+                    },
+                    {
+                      "name": "botocore",
+                      "version": "1.35.20"
+                    },
+                    {
+                      "name": "boto3",
+                      "version": "1.35.20"
+                    }
+                  ],
+                  "submodules": []
+                },
+                {
+                  "name": "braket.local.qubit",
+                  "class": "HelperClass",
+                  "args": {
+                    "device_name": "braket.local.qubit"
+                  },
+                  "module": "modules.devices.HelperClass",
+                  "requirements": [],
+                  "submodules": []
+                },
+                {
+                  "name": "default.qubit",
+                  "class": "HelperClass",
+                  "args": {
+                    "device_name": "default.qubit"
+                  },
+                  "module": "modules.devices.HelperClass",
+                  "requirements": [],
+                  "submodules": []
+                },
+                {
+                  "name": "default.qubit.autograd",
+                  "class": "HelperClass",
+                  "args": {
+                    "device_name": "default.qubit.autograd"
+                  },
+                  "module": "modules.devices.HelperClass",
+                  "requirements": [],
+                  "submodules": []
+                },
+                {
+                  "name": "qulacs.simulator",
+                  "class": "HelperClass",
+                  "args": {
+                    "device_name": "qulacs.simulator"
+                  },
+                  "module": "modules.devices.HelperClass",
+                  "requirements": [],
+                  "submodules": []
+                },
+                {
+                  "name": "lightning.gpu",
+                  "class": "HelperClass",
+                  "args": {
+                    "device_name": "lightning.gpu"
+                  },
+                  "module": "modules.devices.HelperClass",
+                  "requirements": [],
+                  "submodules": []
+                },
+                {
+                  "name": "lightning.qubit",
+                  "class": "HelperClass",
+                  "args": {
+                    "device_name": "lightning.qubit"
+                  },
+                  "module": "modules.devices.HelperClass",
+                  "requirements": [],
+                  "submodules": []
+                }
+              ]
+            },
+            {
+              "name": "QiskitQAOA",
+              "class": "QiskitQAOA",
+              "args": {},
+              "module": "modules.solvers.QiskitQAOA",
+              "requirements": [
+                {
+                  "name": "qiskit",
+                  "version": "1.1.0"
+                },
+                {
+                  "name": "qiskit-optimization",
+                  "version": "0.6.1"
+                },
+                {
+                  "name": "numpy",
+                  "version": "1.26.4"
+                },
+                {
+                  "name": "qiskit-algorithms",
+                  "version": "0.3.0"
+                }
+              ],
+              "submodules": [
+                {
+                  "name": "qasm_simulator",
+                  "class": "HelperClass",
+                  "args": {
+                    "device_name": "qasm_simulator"
+                  },
+                  "module": "modules.devices.HelperClass",
+                  "requirements": [],
+                  "submodules": []
+                },
+                {
+                  "name": "qasm_simulator_gpu",
+                  "class": "HelperClass",
+                  "args": {
+                    "device_name": "qasm_simulator_gpu"
+                  },
+                  "module": "modules.devices.HelperClass",
+                  "requirements": [],
+                  "submodules": []
+                }
+              ]
+            }
+          ]
+        },
+        {
+          "name": "QUBO",
+          "class": "QUBO",
+          "args": {},
+          "module": "modules.applications.optimization.TSP.mappings.QUBO",
+          "requirements": [
+            {
+              "name": "networkx",
+              "version": "3.2.1"
+            },
+            {
+              "name": "dwave_networkx",
+              "version": "0.8.15"
+            }
+          ],
+          "submodules": [
+            {
+              "name": "Annealer",
+              "class": "Annealer",
+              "args": {},
+              "module": "modules.solvers.Annealer",
+              "requirements": [],
+              "submodules": [
+                {
+                  "name": "Simulated Annealer",
+                  "class": "SimulatedAnnealingSampler",
+                  "args": {},
+                  "module": "modules.devices.SimulatedAnnealingSampler",
+                  "requirements": [
+                    {
+                      "name": "dwave-samplers",
+                      "version": "1.3.0"
+                    }
+                  ],
+                  "submodules": []
+                }
+              ]
+            }
+          ]
+        },
+        {
+          "name": "GreedyClassicalTSP",
+          "class": "GreedyClassicalTSP",
+          "args": {},
+          "module": "modules.solvers.GreedyClassicalTSP",
+          "requirements": [
+            {
+              "name": "networkx",
+              "version": "3.2.1"
+            }
+          ],
+          "submodules": [
+            {
+              "name": "Local",
+              "class": "Local",
+              "args": {},
+              "module": "modules.devices.Local",
+              "requirements": [],
+              "submodules": []
+            }
+          ]
+        },
+        {
+          "name": "ReverseGreedyClassicalTSP",
+          "class": "ReverseGreedyClassicalTSP",
+          "args": {},
+          "module": "modules.solvers.ReverseGreedyClassicalTSP",
+          "requirements": [
+            {
+              "name": "networkx",
+              "version": "3.2.1"
+            }
+          ],
+          "submodules": [
+            {
+              "name": "Local",
+              "class": "Local",
+              "args": {},
+              "module": "modules.devices.Local",
+              "requirements": [],
+              "submodules": []
+            }
+          ]
+        },
+        {
+          "name": "RandomTSP",
+          "class": "RandomTSP",
+          "args": {},
+          "module": "modules.solvers.RandomClassicalTSP",
+          "requirements": [
+            {
+              "name": "networkx",
+              "version": "3.2.1"
+            }
+          ],
+          "submodules": [
+            {
+              "name": "Local",
+              "class": "Local",
+              "args": {},
+              "module": "modules.devices.Local",
+              "requirements": [],
+              "submodules": []
+            }
+          ]
+        }
+      ],
+      "requirements": [
+        {
+          "name": "networkx",
+          "version": "3.2.1"
+        },
+        {
+          "name": "numpy",
+          "version": "1.26.4"
+        }
+      ]
+    },
+    {
+      "name": "ACL",
+      "class": "ACL",
+      "module": "modules.applications.optimization.ACL.ACL",
+      "submodules": [
+        {
+          "name": "MIPsolverACL",
+          "class": "MIPaclp",
+          "args": {},
+          "module": "modules.solvers.MIPsolverACL",
+          "requirements": [
+            {
+              "name": "pulp",
+              "version": "2.9.0"
+            }
+          ],
+          "submodules": [
+            {
+              "name": "Local",
+              "class": "Local",
+              "args": {},
+              "module": "modules.devices.Local",
+              "requirements": [],
+              "submodules": []
+            }
+          ]
+        },
+        {
+          "name": "QUBO",
+          "class": "Qubo",
+          "args": {},
+          "module": "modules.applications.optimization.ACL.mappings.QUBO",
+          "requirements": [
+            {
+              "name": "numpy",
+              "version": "1.26.4"
+            },
+            {
+              "name": "qiskit-optimization",
+              "version": "0.6.1"
+            }
+          ],
+          "submodules": [
+            {
+              "name": "Annealer",
+              "class": "Annealer",
+              "args": {},
+              "module": "modules.solvers.Annealer",
+              "requirements": [],
+              "submodules": [
+                {
+                  "name": "Simulated Annealer",
+                  "class": "SimulatedAnnealingSampler",
+                  "args": {},
+                  "module": "modules.devices.SimulatedAnnealingSampler",
+                  "requirements": [
+                    {
+                      "name": "dwave-samplers",
+                      "version": "1.3.0"
+                    }
+                  ],
+                  "submodules": []
+                }
+              ]
+            }
+          ]
+        }
+      ],
+      "requirements": [
+        {
+          "name": "pulp",
+          "version": "2.9.0"
+        },
+        {
+          "name": "pandas",
+          "version": "2.2.2"
+        },
+        {
+          "name": "numpy",
+          "version": "1.26.4"
+        },
+        {
+          "name": "openpyxl",
+          "version": "3.1.5"
+        }
+      ]
+    },
+    {
+      "name": "MIS",
+      "class": "MIS",
+      "module": "modules.applications.optimization.MIS.MIS",
+      "submodules": [
+        {
+          "name": "QIRO",
+          "class": "QIRO",
+          "args": {},
+          "module": "modules.applications.optimization.MIS.mappings.QIRO",
+          "requirements": [
+            {
+              "name": "qrisp",
+              "version": "0.5.2"
+            }
+          ],
+          "submodules": [
+            {
+              "name": "QrispQIRO",
+              "class": "QIROSolver",
+              "args": {},
+              "module": "modules.solvers.QrispQIRO",
+              "requirements": [
+                {
+                  "name": "qrisp",
+                  "version": "0.5.2"
+                }
+              ],
+              "submodules": [
+                {
+                  "name": "qrisp_simulator",
+                  "class": "QrispSimulator",
+                  "args": {},
+                  "module": "modules.devices.qrisp_simulator.QrispSimulator",
+                  "requirements": [
+                    {
+                      "name": "qrisp",
+                      "version": "0.5.2"
+                    }
+                  ],
+                  "submodules": []
+                }
+              ]
+            }
+          ]
+        },
+        {
+          "name": "NeutralAtom",
+          "class": "NeutralAtom",
+          "args": {},
+          "module": "modules.applications.optimization.MIS.mappings.NeutralAtom",
+          "requirements": [
+            {
+              "name": "pulser",
+              "version": "0.19.0"
+            }
+          ],
+          "submodules": [
+            {
+              "name": "NeutralAtomMIS",
+              "class": "NeutralAtomMIS",
+              "args": {},
+              "module": "modules.solvers.NeutralAtomMIS",
+              "requirements": [
+                {
+                  "name": "pulser",
+                  "version": "0.19.0"
+                }
+              ],
+              "submodules": [
+                {
+                  "name": "MockNeutralAtomDevice",
+                  "class": "MockNeutralAtomDevice",
+                  "args": {},
+                  "module": "modules.devices.pulser.MockNeutralAtomDevice",
+                  "requirements": [
+                    {
+                      "name": "pulser",
+                      "version": "0.19.0"
+                    }
+                  ],
+                  "submodules": []
+                }
+              ]
+            }
+          ]
+        }
+      ],
+      "requirements": []
+    },
+    {
+      "name": "SCP",
+      "class": "SCP",
+      "module": "modules.applications.optimization.SCP.SCP",
+      "submodules": [
+        {
+          "name": "qubovertQUBO",
+          "class": "QubovertQUBO",
+          "args": {},
+          "module": "modules.applications.optimization.SCP.mappings.qubovertQUBO",
+          "requirements": [
+            {
+              "name": "qubovert",
+              "version": "1.2.5"
+            }
+          ],
+          "submodules": [
+            {
+              "name": "Annealer",
+              "class": "Annealer",
+              "args": {},
+              "module": "modules.solvers.Annealer",
+              "requirements": [],
+              "submodules": [
+                {
+                  "name": "Simulated Annealer",
+                  "class": "SimulatedAnnealingSampler",
+                  "args": {},
+                  "module": "modules.devices.SimulatedAnnealingSampler",
+                  "requirements": [
+                    {
+                      "name": "dwave-samplers",
+                      "version": "1.3.0"
+                    }
+                  ],
+                  "submodules": []
+                }
+              ]
+            }
+          ]
+        }
+      ],
+      "requirements": []
+    },
+    {
+      "name": "GenerativeModeling",
+      "class": "GenerativeModeling",
+      "module": "modules.applications.qml.generative_modeling.GenerativeModeling",
+      "submodules": [
+        {
+          "name": "Continuous Data",
+          "class": "ContinuousData",
+          "args": {},
+          "module": "modules.applications.qml.generative_modeling.data.data_handler.ContinuousData",
+          "requirements": [
+            {
+              "name": "numpy",
+              "version": "1.26.4"
+            }
+          ],
+          "submodules": [
+            {
+              "name": "PIT",
+              "class": "PIT",
+              "args": {},
+              "module": "modules.applications.qml.generative_modeling.transformations.PIT",
+              "requirements": [
+                {
+                  "name": "numpy",
+                  "version": "1.26.4"
+                },
+                {
+                  "name": "pandas",
+                  "version": "2.2.2"
+                }
+              ],
+              "submodules": [
+                {
+                  "name": "CircuitCopula",
+                  "class": "CircuitCopula",
+                  "args": {},
+                  "module": "modules.applications.qml.generative_modeling.circuits.CircuitCopula",
+                  "requirements": [
+                    {
+                      "name": "scipy",
+                      "version": "1.12.0"
+                    }
+                  ],
+                  "submodules": [
+                    {
+                      "name": "LibraryQiskit",
+                      "class": "LibraryQiskit",
+                      "args": {},
+                      "module": "modules.applications.qml.generative_modeling.mappings.LibraryQiskit",
+                      "requirements": [
+                        {
+                          "name": "qiskit",
+                          "version": "1.1.0"
+                        },
+                        {
+                          "name": "numpy",
+                          "version": "1.26.4"
+                        }
+                      ],
+                      "submodules": [
+                        {
+                          "name": "QCBM",
+                          "class": "QCBM",
+                          "args": {},
+                          "module": "modules.applications.qml.generative_modeling.training.QCBM",
+                          "requirements": [
+                            {
+                              "name": "numpy",
+                              "version": "1.26.4"
+                            },
+                            {
+                              "name": "cma",
+                              "version": "4.0.0"
+                            },
+                            {
+                              "name": "matplotlib",
+                              "version": "3.7.5"
+                            },
+                            {
+                              "name": "tensorboard",
+                              "version": "2.17.0"
+                            },
+                            {
+                              "name": "tensorboardX",
+                              "version": "2.6.2.2"
+                            }
+                          ],
+                          "submodules": []
+                        },
+                        {
+                          "name": "QGAN",
+                          "class": "QGAN",
+                          "args": {},
+                          "module": "modules.applications.qml.generative_modeling.training.QGAN",
+                          "requirements": [
+                            {
+                              "name": "numpy",
+                              "version": "1.26.4"
+                            },
+                            {
+                              "name": "torch",
+                              "version": "2.2.0"
+                            },
+                            {
+                              "name": "matplotlib",
+                              "version": "3.7.5"
+                            },
+                            {
+                              "name": "tensorboard",
+                              "version": "2.17.0"
+                            },
+                            {
+                              "name": "tensorboardX",
+                              "version": "2.6.2.2"
+                            }
+                          ],
+                          "submodules": []
+                        },
+                        {
+                          "name": "Inference",
+                          "class": "Inference",
+                          "args": {},
+                          "module": "modules.applications.qml.generative_modeling.training.Inference",
+                          "requirements": [
+                            {
+                              "name": "numpy",
+                              "version": "1.26.4"
+                            }
+                          ],
+                          "submodules": []
+                        }
+                      ]
+                    },
+                    {
+                      "name": "LibraryPennylane",
+                      "class": "LibraryPennylane",
+                      "args": {},
+                      "module": "modules.applications.qml.generative_modeling.mappings.LibraryPennylane",
+                      "requirements": [
+                        {
+                          "name": "pennylane",
+                          "version": "0.37.0"
+                        },
+                        {
+                          "name": "pennylane-lightning",
+                          "version": "0.38.0"
+                        },
+                        {
+                          "name": "numpy",
+                          "version": "1.26.4"
+                        },
+                        {
+                          "name": "jax",
+                          "version": "0.4.30"
+                        },
+                        {
+                          "name": "jaxlib",
+                          "version": "0.4.30"
+                        }
+                      ],
+                      "submodules": [
+                        {
+                          "name": "QCBM",
+                          "class": "QCBM",
+                          "args": {},
+                          "module": "modules.applications.qml.generative_modeling.training.QCBM",
+                          "requirements": [
+                            {
+                              "name": "numpy",
+                              "version": "1.26.4"
+                            },
+                            {
+                              "name": "cma",
+                              "version": "4.0.0"
+                            },
+                            {
+                              "name": "matplotlib",
+                              "version": "3.7.5"
+                            },
+                            {
+                              "name": "tensorboard",
+                              "version": "2.17.0"
+                            },
+                            {
+                              "name": "tensorboardX",
+                              "version": "2.6.2.2"
+                            }
+                          ],
+                          "submodules": []
+                        },
+                        {
+                          "name": "QGAN",
+                          "class": "QGAN",
+                          "args": {},
+                          "module": "modules.applications.qml.generative_modeling.training.QGAN",
+                          "requirements": [
+                            {
+                              "name": "numpy",
+                              "version": "1.26.4"
+                            },
+                            {
+                              "name": "torch",
+                              "version": "2.2.0"
+                            },
+                            {
+                              "name": "matplotlib",
+                              "version": "3.7.5"
+                            },
+                            {
+                              "name": "tensorboard",
+                              "version": "2.17.0"
+                            },
+                            {
+                              "name": "tensorboardX",
+                              "version": "2.6.2.2"
+                            }
+                          ],
+                          "submodules": []
+                        },
+                        {
+                          "name": "Inference",
+                          "class": "Inference",
+                          "args": {},
+                          "module": "modules.applications.qml.generative_modeling.training.Inference",
+                          "requirements": [
+                            {
+                              "name": "numpy",
+                              "version": "1.26.4"
+                            }
+                          ],
+                          "submodules": []
+                        }
+                      ]
+                    },
+                    {
+                      "name": "CustomQiskitNoisyBackend",
+                      "class": "CustomQiskitNoisyBackend",
+                      "args": {},
+                      "module": "modules.applications.qml.generative_modeling.mappings.CustomQiskitNoisyBackend",
+                      "requirements": [
+                        {
+                          "name": "qiskit",
+                          "version": "1.1.0"
+                        },
+                        {
+                          "name": "qiskit_aer",
+                          "version": "0.15.0"
+                        },
+                        {
+                          "name": "numpy",
+                          "version": "1.26.4"
+                        }
+                      ],
+                      "submodules": [
+                        {
+                          "name": "QCBM",
+                          "class": "QCBM",
+                          "args": {},
+                          "module": "modules.applications.qml.generative_modeling.training.QCBM",
+                          "requirements": [
+                            {
+                              "name": "numpy",
+                              "version": "1.26.4"
+                            },
+                            {
+                              "name": "cma",
+                              "version": "4.0.0"
+                            },
+                            {
+                              "name": "matplotlib",
+                              "version": "3.7.5"
+                            },
+                            {
+                              "name": "tensorboard",
+                              "version": "2.17.0"
+                            },
+                            {
+                              "name": "tensorboardX",
+                              "version": "2.6.2.2"
+                            }
+                          ],
+                          "submodules": []
+                        },
+                        {
+                          "name": "Inference",
+                          "class": "Inference",
+                          "args": {},
+                          "module": "modules.applications.qml.generative_modeling.training.Inference",
+                          "requirements": [
+                            {
+                              "name": "numpy",
+                              "version": "1.26.4"
+                            }
+                          ],
+                          "submodules": []
+                        }
+                      ]
+                    },
+                    {
+                      "name": "PresetQiskitNoisyBackend",
+                      "class": "PresetQiskitNoisyBackend",
+                      "args": {},
+                      "module": "modules.applications.qml.generative_modeling.mappings.PresetQiskitNoisyBackend",
+                      "requirements": [
+                        {
+                          "name": "qiskit",
+                          "version": "1.1.0"
+                        },
+                        {
+                          "name": "qiskit_ibm_runtime",
+                          "version": "0.29.0"
+                        },
+                        {
+                          "name": "qiskit_aer",
+                          "version": "0.15.0"
+                        },
+                        {
+                          "name": "numpy",
+                          "version": "1.26.4"
+                        }
+                      ],
+                      "submodules": [
+                        {
+                          "name": "QCBM",
+                          "class": "QCBM",
+                          "args": {},
+                          "module": "modules.applications.qml.generative_modeling.training.QCBM",
+                          "requirements": [
+                            {
+                              "name": "numpy",
+                              "version": "1.26.4"
+                            },
+                            {
+                              "name": "cma",
+                              "version": "4.0.0"
+                            },
+                            {
+                              "name": "matplotlib",
+                              "version": "3.7.5"
+                            },
+                            {
+                              "name": "tensorboard",
+                              "version": "2.17.0"
+                            },
+                            {
+                              "name": "tensorboardX",
+                              "version": "2.6.2.2"
+                            }
+                          ],
+                          "submodules": []
+                        },
+                        {
+                          "name": "Inference",
+                          "class": "Inference",
+                          "args": {},
+                          "module": "modules.applications.qml.generative_modeling.training.Inference",
+                          "requirements": [
+                            {
+                              "name": "numpy",
+                              "version": "1.26.4"
+                            }
+                          ],
+                          "submodules": []
+                        }
+                      ]
+                    }
+                  ]
+                }
+              ]
+            },
+            {
+              "name": "MinMax",
+              "class": "MinMax",
+              "args": {},
+              "module": "modules.applications.qml.generative_modeling.transformations.MinMax",
+              "requirements": [
+                {
+                  "name": "numpy",
+                  "version": "1.26.4"
+                }
+              ],
+              "submodules": [
+                {
+                  "name": "CircuitStandard",
+                  "class": "CircuitStandard",
+                  "args": {},
+                  "module": "modules.applications.qml.generative_modeling.circuits.CircuitStandard",
+                  "requirements": [],
+                  "submodules": [
+                    {
+                      "name": "LibraryQiskit",
+                      "class": "LibraryQiskit",
+                      "args": {},
+                      "module": "modules.applications.qml.generative_modeling.mappings.LibraryQiskit",
+                      "requirements": [
+                        {
+                          "name": "qiskit",
+                          "version": "1.1.0"
+                        },
+                        {
+                          "name": "numpy",
+                          "version": "1.26.4"
+                        }
+                      ],
+                      "submodules": [
+                        {
+                          "name": "QCBM",
+                          "class": "QCBM",
+                          "args": {},
+                          "module": "modules.applications.qml.generative_modeling.training.QCBM",
+                          "requirements": [
+                            {
+                              "name": "numpy",
+                              "version": "1.26.4"
+                            },
+                            {
+                              "name": "cma",
+                              "version": "4.0.0"
+                            },
+                            {
+                              "name": "matplotlib",
+                              "version": "3.7.5"
+                            },
+                            {
+                              "name": "tensorboard",
+                              "version": "2.17.0"
+                            },
+                            {
+                              "name": "tensorboardX",
+                              "version": "2.6.2.2"
+                            }
+                          ],
+                          "submodules": []
+                        },
+                        {
+                          "name": "QGAN",
+                          "class": "QGAN",
+                          "args": {},
+                          "module": "modules.applications.qml.generative_modeling.training.QGAN",
+                          "requirements": [
+                            {
+                              "name": "numpy",
+                              "version": "1.26.4"
+                            },
+                            {
+                              "name": "torch",
+                              "version": "2.2.0"
+                            },
+                            {
+                              "name": "matplotlib",
+                              "version": "3.7.5"
+                            },
+                            {
+                              "name": "tensorboard",
+                              "version": "2.17.0"
+                            },
+                            {
+                              "name": "tensorboardX",
+                              "version": "2.6.2.2"
+                            }
+                          ],
+                          "submodules": []
+                        },
+                        {
+                          "name": "Inference",
+                          "class": "Inference",
+                          "args": {},
+                          "module": "modules.applications.qml.generative_modeling.training.Inference",
+                          "requirements": [
+                            {
+                              "name": "numpy",
+                              "version": "1.26.4"
+                            }
+                          ],
+                          "submodules": []
+                        }
+                      ]
+                    },
+                    {
+                      "name": "LibraryPennylane",
+                      "class": "LibraryPennylane",
+                      "args": {},
+                      "module": "modules.applications.qml.generative_modeling.mappings.LibraryPennylane",
+                      "requirements": [
+                        {
+                          "name": "pennylane",
+                          "version": "0.37.0"
+                        },
+                        {
+                          "name": "pennylane-lightning",
+                          "version": "0.38.0"
+                        },
+                        {
+                          "name": "numpy",
+                          "version": "1.26.4"
+                        },
+                        {
+                          "name": "jax",
+                          "version": "0.4.30"
+                        },
+                        {
+                          "name": "jaxlib",
+                          "version": "0.4.30"
+                        }
+                      ],
+                      "submodules": [
+                        {
+                          "name": "QCBM",
+                          "class": "QCBM",
+                          "args": {},
+                          "module": "modules.applications.qml.generative_modeling.training.QCBM",
+                          "requirements": [
+                            {
+                              "name": "numpy",
+                              "version": "1.26.4"
+                            },
+                            {
+                              "name": "cma",
+                              "version": "4.0.0"
+                            },
+                            {
+                              "name": "matplotlib",
+                              "version": "3.7.5"
+                            },
+                            {
+                              "name": "tensorboard",
+                              "version": "2.17.0"
+                            },
+                            {
+                              "name": "tensorboardX",
+                              "version": "2.6.2.2"
+                            }
+                          ],
+                          "submodules": []
+                        },
+                        {
+                          "name": "QGAN",
+                          "class": "QGAN",
+                          "args": {},
+                          "module": "modules.applications.qml.generative_modeling.training.QGAN",
+                          "requirements": [
+                            {
+                              "name": "numpy",
+                              "version": "1.26.4"
+                            },
+                            {
+                              "name": "torch",
+                              "version": "2.2.0"
+                            },
+                            {
+                              "name": "matplotlib",
+                              "version": "3.7.5"
+                            },
+                            {
+                              "name": "tensorboard",
+                              "version": "2.17.0"
+                            },
+                            {
+                              "name": "tensorboardX",
+                              "version": "2.6.2.2"
+                            }
+                          ],
+                          "submodules": []
+                        },
+                        {
+                          "name": "Inference",
+                          "class": "Inference",
+                          "args": {},
+                          "module": "modules.applications.qml.generative_modeling.training.Inference",
+                          "requirements": [
+                            {
+                              "name": "numpy",
+                              "version": "1.26.4"
+                            }
+                          ],
+                          "submodules": []
+                        }
+                      ]
+                    },
+                    {
+                      "name": "CustomQiskitNoisyBackend",
+                      "class": "CustomQiskitNoisyBackend",
+                      "args": {},
+                      "module": "modules.applications.qml.generative_modeling.mappings.CustomQiskitNoisyBackend",
+                      "requirements": [
+                        {
+                          "name": "qiskit",
+                          "version": "1.1.0"
+                        },
+                        {
+                          "name": "qiskit_aer",
+                          "version": "0.15.0"
+                        },
+                        {
+                          "name": "numpy",
+                          "version": "1.26.4"
+                        }
+                      ],
+                      "submodules": [
+                        {
+                          "name": "QCBM",
+                          "class": "QCBM",
+                          "args": {},
+                          "module": "modules.applications.qml.generative_modeling.training.QCBM",
+                          "requirements": [
+                            {
+                              "name": "numpy",
+                              "version": "1.26.4"
+                            },
+                            {
+                              "name": "cma",
+                              "version": "4.0.0"
+                            },
+                            {
+                              "name": "matplotlib",
+                              "version": "3.7.5"
+                            },
+                            {
+                              "name": "tensorboard",
+                              "version": "2.17.0"
+                            },
+                            {
+                              "name": "tensorboardX",
+                              "version": "2.6.2.2"
+                            }
+                          ],
+                          "submodules": []
+                        },
+                        {
+                          "name": "Inference",
+                          "class": "Inference",
+                          "args": {},
+                          "module": "modules.applications.qml.generative_modeling.training.Inference",
+                          "requirements": [
+                            {
+                              "name": "numpy",
+                              "version": "1.26.4"
+                            }
+                          ],
+                          "submodules": []
+                        }
+                      ]
+                    },
+                    {
+                      "name": "PresetQiskitNoisyBackend",
+                      "class": "PresetQiskitNoisyBackend",
+                      "args": {},
+                      "module": "modules.applications.qml.generative_modeling.mappings.PresetQiskitNoisyBackend",
+                      "requirements": [
+                        {
+                          "name": "qiskit",
+                          "version": "1.1.0"
+                        },
+                        {
+                          "name": "qiskit_ibm_runtime",
+                          "version": "0.29.0"
+                        },
+                        {
+                          "name": "qiskit_aer",
+                          "version": "0.15.0"
+                        },
+                        {
+                          "name": "numpy",
+                          "version": "1.26.4"
+                        }
+                      ],
+                      "submodules": [
+                        {
+                          "name": "QCBM",
+                          "class": "QCBM",
+                          "args": {},
+                          "module": "modules.applications.qml.generative_modeling.training.QCBM",
+                          "requirements": [
+                            {
+                              "name": "numpy",
+                              "version": "1.26.4"
+                            },
+                            {
+                              "name": "cma",
+                              "version": "4.0.0"
+                            },
+                            {
+                              "name": "matplotlib",
+                              "version": "3.7.5"
+                            },
+                            {
+                              "name": "tensorboard",
+                              "version": "2.17.0"
+                            },
+                            {
+                              "name": "tensorboardX",
+                              "version": "2.6.2.2"
+                            }
+                          ],
+                          "submodules": []
+                        },
+                        {
+                          "name": "Inference",
+                          "class": "Inference",
+                          "args": {},
+                          "module": "modules.applications.qml.generative_modeling.training.Inference",
+                          "requirements": [
+                            {
+                              "name": "numpy",
+                              "version": "1.26.4"
+                            }
+                          ],
+                          "submodules": []
+                        }
+                      ]
+                    }
+                  ]
+                },
+                {
+                  "name": "CircuitCardinality",
+                  "class": "CircuitCardinality",
+                  "args": {},
+                  "module": "modules.applications.qml.generative_modeling.circuits.CircuitCardinality",
+                  "requirements": [],
+                  "submodules": [
+                    {
+                      "name": "LibraryQiskit",
+                      "class": "LibraryQiskit",
+                      "args": {},
+                      "module": "modules.applications.qml.generative_modeling.mappings.LibraryQiskit",
+                      "requirements": [
+                        {
+                          "name": "qiskit",
+                          "version": "1.1.0"
+                        },
+                        {
+                          "name": "numpy",
+                          "version": "1.26.4"
+                        }
+                      ],
+                      "submodules": [
+                        {
+                          "name": "QCBM",
+                          "class": "QCBM",
+                          "args": {},
+                          "module": "modules.applications.qml.generative_modeling.training.QCBM",
+                          "requirements": [
+                            {
+                              "name": "numpy",
+                              "version": "1.26.4"
+                            },
+                            {
+                              "name": "cma",
+                              "version": "4.0.0"
+                            },
+                            {
+                              "name": "matplotlib",
+                              "version": "3.7.5"
+                            },
+                            {
+                              "name": "tensorboard",
+                              "version": "2.17.0"
+                            },
+                            {
+                              "name": "tensorboardX",
+                              "version": "2.6.2.2"
+                            }
+                          ],
+                          "submodules": []
+                        },
+                        {
+                          "name": "QGAN",
+                          "class": "QGAN",
+                          "args": {},
+                          "module": "modules.applications.qml.generative_modeling.training.QGAN",
+                          "requirements": [
+                            {
+                              "name": "numpy",
+                              "version": "1.26.4"
+                            },
+                            {
+                              "name": "torch",
+                              "version": "2.2.0"
+                            },
+                            {
+                              "name": "matplotlib",
+                              "version": "3.7.5"
+                            },
+                            {
+                              "name": "tensorboard",
+                              "version": "2.17.0"
+                            },
+                            {
+                              "name": "tensorboardX",
+                              "version": "2.6.2.2"
+                            }
+                          ],
+                          "submodules": []
+                        },
+                        {
+                          "name": "Inference",
+                          "class": "Inference",
+                          "args": {},
+                          "module": "modules.applications.qml.generative_modeling.training.Inference",
+                          "requirements": [
+                            {
+                              "name": "numpy",
+                              "version": "1.26.4"
+                            }
+                          ],
+                          "submodules": []
+                        }
+                      ]
+                    },
+                    {
+                      "name": "LibraryPennylane",
+                      "class": "LibraryPennylane",
+                      "args": {},
+                      "module": "modules.applications.qml.generative_modeling.mappings.LibraryPennylane",
+                      "requirements": [
+                        {
+                          "name": "pennylane",
+                          "version": "0.37.0"
+                        },
+                        {
+                          "name": "pennylane-lightning",
+                          "version": "0.38.0"
+                        },
+                        {
+                          "name": "numpy",
+                          "version": "1.26.4"
+                        },
+                        {
+                          "name": "jax",
+                          "version": "0.4.30"
+                        },
+                        {
+                          "name": "jaxlib",
+                          "version": "0.4.30"
+                        }
+                      ],
+                      "submodules": [
+                        {
+                          "name": "QCBM",
+                          "class": "QCBM",
+                          "args": {},
+                          "module": "modules.applications.qml.generative_modeling.training.QCBM",
+                          "requirements": [
+                            {
+                              "name": "numpy",
+                              "version": "1.26.4"
+                            },
+                            {
+                              "name": "cma",
+                              "version": "4.0.0"
+                            },
+                            {
+                              "name": "matplotlib",
+                              "version": "3.7.5"
+                            },
+                            {
+                              "name": "tensorboard",
+                              "version": "2.17.0"
+                            },
+                            {
+                              "name": "tensorboardX",
+                              "version": "2.6.2.2"
+                            }
+                          ],
+                          "submodules": []
+                        },
+                        {
+                          "name": "QGAN",
+                          "class": "QGAN",
+                          "args": {},
+                          "module": "modules.applications.qml.generative_modeling.training.QGAN",
+                          "requirements": [
+                            {
+                              "name": "numpy",
+                              "version": "1.26.4"
+                            },
+                            {
+                              "name": "torch",
+                              "version": "2.2.0"
+                            },
+                            {
+                              "name": "matplotlib",
+                              "version": "3.7.5"
+                            },
+                            {
+                              "name": "tensorboard",
+                              "version": "2.17.0"
+                            },
+                            {
+                              "name": "tensorboardX",
+                              "version": "2.6.2.2"
+                            }
+                          ],
+                          "submodules": []
+                        },
+                        {
+                          "name": "Inference",
+                          "class": "Inference",
+                          "args": {},
+                          "module": "modules.applications.qml.generative_modeling.training.Inference",
+                          "requirements": [
+                            {
+                              "name": "numpy",
+                              "version": "1.26.4"
+                            }
+                          ],
+                          "submodules": []
+                        }
+                      ]
+                    },
+                    {
+                      "name": "CustomQiskitNoisyBackend",
+                      "class": "CustomQiskitNoisyBackend",
+                      "args": {},
+                      "module": "modules.applications.qml.generative_modeling.mappings.CustomQiskitNoisyBackend",
+                      "requirements": [
+                        {
+                          "name": "qiskit",
+                          "version": "1.1.0"
+                        },
+                        {
+                          "name": "qiskit_aer",
+                          "version": "0.15.0"
+                        },
+                        {
+                          "name": "numpy",
+                          "version": "1.26.4"
+                        }
+                      ],
+                      "submodules": [
+                        {
+                          "name": "QCBM",
+                          "class": "QCBM",
+                          "args": {},
+                          "module": "modules.applications.qml.generative_modeling.training.QCBM",
+                          "requirements": [
+                            {
+                              "name": "numpy",
+                              "version": "1.26.4"
+                            },
+                            {
+                              "name": "cma",
+                              "version": "4.0.0"
+                            },
+                            {
+                              "name": "matplotlib",
+                              "version": "3.7.5"
+                            },
+                            {
+                              "name": "tensorboard",
+                              "version": "2.17.0"
+                            },
+                            {
+                              "name": "tensorboardX",
+                              "version": "2.6.2.2"
+                            }
+                          ],
+                          "submodules": []
+                        },
+                        {
+                          "name": "Inference",
+                          "class": "Inference",
+                          "args": {},
+                          "module": "modules.applications.qml.generative_modeling.training.Inference",
+                          "requirements": [
+                            {
+                              "name": "numpy",
+                              "version": "1.26.4"
+                            }
+                          ],
+                          "submodules": []
+                        }
+                      ]
+                    },
+                    {
+                      "name": "PresetQiskitNoisyBackend",
+                      "class": "PresetQiskitNoisyBackend",
+                      "args": {},
+                      "module": "modules.applications.qml.generative_modeling.mappings.PresetQiskitNoisyBackend",
+                      "requirements": [
+                        {
+                          "name": "qiskit",
+                          "version": "1.1.0"
+                        },
+                        {
+                          "name": "qiskit_ibm_runtime",
+                          "version": "0.29.0"
+                        },
+                        {
+                          "name": "qiskit_aer",
+                          "version": "0.15.0"
+                        },
+                        {
+                          "name": "numpy",
+                          "version": "1.26.4"
+                        }
+                      ],
+                      "submodules": [
+                        {
+                          "name": "QCBM",
+                          "class": "QCBM",
+                          "args": {},
+                          "module": "modules.applications.qml.generative_modeling.training.QCBM",
+                          "requirements": [
+                            {
+                              "name": "numpy",
+                              "version": "1.26.4"
+                            },
+                            {
+                              "name": "cma",
+                              "version": "4.0.0"
+                            },
+                            {
+                              "name": "matplotlib",
+                              "version": "3.7.5"
+                            },
+                            {
+                              "name": "tensorboard",
+                              "version": "2.17.0"
+                            },
+                            {
+                              "name": "tensorboardX",
+                              "version": "2.6.2.2"
+                            }
+                          ],
+                          "submodules": []
+                        },
+                        {
+                          "name": "Inference",
+                          "class": "Inference",
+                          "args": {},
+                          "module": "modules.applications.qml.generative_modeling.training.Inference",
+                          "requirements": [
+                            {
+                              "name": "numpy",
+                              "version": "1.26.4"
+                            }
+                          ],
+                          "submodules": []
+                        }
+                      ]
+                    }
+                  ]
+                }
+              ]
+            }
+          ]
+        },
+        {
+          "name": "Discrete Data",
+          "class": "DiscreteData",
+          "args": {},
+          "module": "modules.applications.qml.generative_modeling.data.data_handler.DiscreteData",
+          "requirements": [
+            {
+              "name": "numpy",
+              "version": "1.26.4"
+            }
+          ],
+          "submodules": [
+            {
+              "name": "CircuitCardinality",
+              "class": "CircuitCardinality",
+              "args": {},
+              "module": "modules.applications.qml.generative_modeling.circuits.CircuitCardinality",
+              "requirements": [],
+              "submodules": [
+                {
+                  "name": "LibraryQiskit",
+                  "class": "LibraryQiskit",
+                  "args": {},
+                  "module": "modules.applications.qml.generative_modeling.mappings.LibraryQiskit",
+                  "requirements": [
+                    {
+                      "name": "qiskit",
+                      "version": "1.1.0"
+                    },
+                    {
+                      "name": "numpy",
+                      "version": "1.26.4"
+                    }
+                  ],
+                  "submodules": [
+                    {
+                      "name": "QCBM",
+                      "class": "QCBM",
+                      "args": {},
+                      "module": "modules.applications.qml.generative_modeling.training.QCBM",
+                      "requirements": [
+                        {
+                          "name": "numpy",
+                          "version": "1.26.4"
+                        },
+                        {
+                          "name": "cma",
+                          "version": "4.0.0"
+                        },
+                        {
+                          "name": "matplotlib",
+                          "version": "3.7.5"
+                        },
+                        {
+                          "name": "tensorboard",
+                          "version": "2.17.0"
+                        },
+                        {
+                          "name": "tensorboardX",
+                          "version": "2.6.2.2"
+                        }
+                      ],
+                      "submodules": []
+                    },
+                    {
+                      "name": "QGAN",
+                      "class": "QGAN",
+                      "args": {},
+                      "module": "modules.applications.qml.generative_modeling.training.QGAN",
+                      "requirements": [
+                        {
+                          "name": "numpy",
+                          "version": "1.26.4"
+                        },
+                        {
+                          "name": "torch",
+                          "version": "2.2.0"
+                        },
+                        {
+                          "name": "matplotlib",
+                          "version": "3.7.5"
+                        },
+                        {
+                          "name": "tensorboard",
+                          "version": "2.17.0"
+                        },
+                        {
+                          "name": "tensorboardX",
+                          "version": "2.6.2.2"
+                        }
+                      ],
+                      "submodules": []
+                    },
+                    {
+                      "name": "Inference",
+                      "class": "Inference",
+                      "args": {},
+                      "module": "modules.applications.qml.generative_modeling.training.Inference",
+                      "requirements": [
+                        {
+                          "name": "numpy",
+                          "version": "1.26.4"
+                        }
+                      ],
+                      "submodules": []
+                    }
+                  ]
+                },
+                {
+                  "name": "LibraryPennylane",
+                  "class": "LibraryPennylane",
+                  "args": {},
+                  "module": "modules.applications.qml.generative_modeling.mappings.LibraryPennylane",
+                  "requirements": [
+                    {
+                      "name": "pennylane",
+                      "version": "0.37.0"
+                    },
+                    {
+                      "name": "pennylane-lightning",
+                      "version": "0.38.0"
+                    },
+                    {
+                      "name": "numpy",
+                      "version": "1.26.4"
+                    },
+                    {
+                      "name": "jax",
+                      "version": "0.4.30"
+                    },
+                    {
+                      "name": "jaxlib",
+                      "version": "0.4.30"
+                    }
+                  ],
+                  "submodules": [
+                    {
+                      "name": "QCBM",
+                      "class": "QCBM",
+                      "args": {},
+                      "module": "modules.applications.qml.generative_modeling.training.QCBM",
+                      "requirements": [
+                        {
+                          "name": "numpy",
+                          "version": "1.26.4"
+                        },
+                        {
+                          "name": "cma",
+                          "version": "4.0.0"
+                        },
+                        {
+                          "name": "matplotlib",
+                          "version": "3.7.5"
+                        },
+                        {
+                          "name": "tensorboard",
+                          "version": "2.17.0"
+                        },
+                        {
+                          "name": "tensorboardX",
+                          "version": "2.6.2.2"
+                        }
+                      ],
+                      "submodules": []
+                    },
+                    {
+                      "name": "QGAN",
+                      "class": "QGAN",
+                      "args": {},
+                      "module": "modules.applications.qml.generative_modeling.training.QGAN",
+                      "requirements": [
+                        {
+                          "name": "numpy",
+                          "version": "1.26.4"
+                        },
+                        {
+                          "name": "torch",
+                          "version": "2.2.0"
+                        },
+                        {
+                          "name": "matplotlib",
+                          "version": "3.7.5"
+                        },
+                        {
+                          "name": "tensorboard",
+                          "version": "2.17.0"
+                        },
+                        {
+                          "name": "tensorboardX",
+                          "version": "2.6.2.2"
+                        }
+                      ],
+                      "submodules": []
+                    },
+                    {
+                      "name": "Inference",
+                      "class": "Inference",
+                      "args": {},
+                      "module": "modules.applications.qml.generative_modeling.training.Inference",
+                      "requirements": [
+                        {
+                          "name": "numpy",
+                          "version": "1.26.4"
+                        }
+                      ],
+                      "submodules": []
+                    }
+                  ]
+                },
+                {
+                  "name": "CustomQiskitNoisyBackend",
+                  "class": "CustomQiskitNoisyBackend",
+                  "args": {},
+                  "module": "modules.applications.qml.generative_modeling.mappings.CustomQiskitNoisyBackend",
+                  "requirements": [
+                    {
+                      "name": "qiskit",
+                      "version": "1.1.0"
+                    },
+                    {
+                      "name": "qiskit_aer",
+                      "version": "0.15.0"
+                    },
+                    {
+                      "name": "numpy",
+                      "version": "1.26.4"
+                    }
+                  ],
+                  "submodules": [
+                    {
+                      "name": "QCBM",
+                      "class": "QCBM",
+                      "args": {},
+                      "module": "modules.applications.qml.generative_modeling.training.QCBM",
+                      "requirements": [
+                        {
+                          "name": "numpy",
+                          "version": "1.26.4"
+                        },
+                        {
+                          "name": "cma",
+                          "version": "4.0.0"
+                        },
+                        {
+                          "name": "matplotlib",
+                          "version": "3.7.5"
+                        },
+                        {
+                          "name": "tensorboard",
+                          "version": "2.17.0"
+                        },
+                        {
+                          "name": "tensorboardX",
+                          "version": "2.6.2.2"
+                        }
+                      ],
+                      "submodules": []
+                    },
+                    {
+                      "name": "Inference",
+                      "class": "Inference",
+                      "args": {},
+                      "module": "modules.applications.qml.generative_modeling.training.Inference",
+                      "requirements": [
+                        {
+                          "name": "numpy",
+                          "version": "1.26.4"
+                        }
+                      ],
+                      "submodules": []
+                    }
+                  ]
+                },
+                {
+                  "name": "PresetQiskitNoisyBackend",
+                  "class": "PresetQiskitNoisyBackend",
+                  "args": {},
+                  "module": "modules.applications.qml.generative_modeling.mappings.PresetQiskitNoisyBackend",
+                  "requirements": [
+                    {
+                      "name": "qiskit",
+                      "version": "1.1.0"
+                    },
+                    {
+                      "name": "qiskit_ibm_runtime",
+                      "version": "0.29.0"
+                    },
+                    {
+                      "name": "qiskit_aer",
+                      "version": "0.15.0"
+                    },
+                    {
+                      "name": "numpy",
+                      "version": "1.26.4"
+                    }
+                  ],
+                  "submodules": [
+                    {
+                      "name": "QCBM",
+                      "class": "QCBM",
+                      "args": {},
+                      "module": "modules.applications.qml.generative_modeling.training.QCBM",
+                      "requirements": [
+                        {
+                          "name": "numpy",
+                          "version": "1.26.4"
+                        },
+                        {
+                          "name": "cma",
+                          "version": "4.0.0"
+                        },
+                        {
+                          "name": "matplotlib",
+                          "version": "3.7.5"
+                        },
+                        {
+                          "name": "tensorboard",
+                          "version": "2.17.0"
+                        },
+                        {
+                          "name": "tensorboardX",
+                          "version": "2.6.2.2"
+                        }
+                      ],
+                      "submodules": []
+                    },
+                    {
+                      "name": "Inference",
+                      "class": "Inference",
+                      "args": {},
+                      "module": "modules.applications.qml.generative_modeling.training.Inference",
+                      "requirements": [
+                        {
+                          "name": "numpy",
+                          "version": "1.26.4"
+                        }
+                      ],
+                      "submodules": []
+                    }
+                  ]
+                }
+              ]
+            }
+          ]
+        }
+      ],
+      "requirements": []
+    }
+  ]
 }